--- conflicted
+++ resolved
@@ -40,10 +40,6 @@
             address(this),
             vaultAssetAmount
         );
-<<<<<<< HEAD
-        // Mock contract: Use standard approve for testing purposes
-=======
->>>>>>> 4431b9fa
         IERC20(address(vaultToken)).approve(
             address(vaultToken),
             vaultAssetAmount
