// SPDX-License-Identifier: MIT
pragma solidity ^0.8.20;

import {IERC20} from "@openzeppelin/contracts/token/ERC20/IERC20.sol";
import {IDStableConversionAdapter} from "../vaults/dstake/interfaces/IDStableConversionAdapter.sol";
import {MockERC4626Simple} from "./MockERC4626Simple.sol";
import {ERC4626} from "@openzeppelin/contracts/token/ERC20/extensions/ERC4626.sol";
import {SafeERC20} from "@openzeppelin/contracts/token/ERC20/utils/SafeERC20.sol";


contract MockAdapterPositiveSlippage is IDStableConversionAdapter {
    using SafeERC20 for IERC20;

    address public immutable dStable;
    MockERC4626Simple public immutable vaultToken;
    address public immutable collateralVault;

    constructor(address _dStable, address _collateralVault) {
        dStable = _dStable;
        collateralVault = _collateralVault;
        vaultToken = new MockERC4626Simple(IERC20(_dStable));
    }

    function convertToVaultAsset(
        uint256 dStableAmount
    )
        external
        override
        returns (address _vaultAsset, uint256 vaultAssetAmount)
    {
        IERC20(dStable).transferFrom(msg.sender, address(this), dStableAmount);
<<<<<<< HEAD
        IERC20(dStable).forceApprove(address(vaultToken), dStableAmount);
=======
        // Mock contract: Use standard approve for testing purposes
        IERC20(dStable).approve(address(vaultToken), dStableAmount);
>>>>>>> 188349af
        vaultAssetAmount = vaultToken.deposit(dStableAmount, collateralVault);
        return (address(vaultToken), vaultAssetAmount);
    }

    function convertFromVaultAsset(
        uint256 vaultAssetAmount
    ) external override returns (uint256 dStableAmount) {
        // pull vault tokens
<<<<<<< HEAD
        IERC20(address(vaultToken)).transferFrom(msg.sender, address(this), vaultAssetAmount);
        IERC20(address(vaultToken)).forceApprove(address(vaultToken), vaultAssetAmount);
        dStableAmount = vaultToken.redeem(vaultAssetAmount, msg.sender, address(this));
=======
        IERC20(address(vaultToken)).transferFrom(
            msg.sender,
            address(this),
            vaultAssetAmount
        );
        IERC20(address(vaultToken)).approve(
            address(vaultToken),
            vaultAssetAmount
        );
        dStableAmount = vaultToken.redeem(
            vaultAssetAmount,
            msg.sender,
            address(this)
        );
>>>>>>> 188349af
    }

    function previewConvertToVaultAsset(
        uint256 dStableAmount
    )
        external
        view
        override
        returns (address _vaultAsset, uint256 vaultAssetAmount)
    {
        return (address(vaultToken), dStableAmount);
    }

    function previewConvertFromVaultAsset(
        uint256 vaultAssetAmount
    ) external view override returns (uint256 dStableAmount) {
        return vaultToken.previewRedeem(vaultAssetAmount);
    }

    function assetValueInDStable(
        address _vaultAsset,
        uint256 vaultAssetAmount
    ) external view override returns (uint256 dStableValue) {
        require(_vaultAsset == address(vaultToken), "Wrong asset");
        return vaultToken.previewRedeem(vaultAssetAmount);
    }

    function vaultAsset() external view override returns (address) {
        return address(vaultToken);
    }
}<|MERGE_RESOLUTION|>--- conflicted
+++ resolved
@@ -29,12 +29,7 @@
         returns (address _vaultAsset, uint256 vaultAssetAmount)
     {
         IERC20(dStable).transferFrom(msg.sender, address(this), dStableAmount);
-<<<<<<< HEAD
         IERC20(dStable).forceApprove(address(vaultToken), dStableAmount);
-=======
-        // Mock contract: Use standard approve for testing purposes
-        IERC20(dStable).approve(address(vaultToken), dStableAmount);
->>>>>>> 188349af
         vaultAssetAmount = vaultToken.deposit(dStableAmount, collateralVault);
         return (address(vaultToken), vaultAssetAmount);
     }
@@ -43,26 +38,9 @@
         uint256 vaultAssetAmount
     ) external override returns (uint256 dStableAmount) {
         // pull vault tokens
-<<<<<<< HEAD
         IERC20(address(vaultToken)).transferFrom(msg.sender, address(this), vaultAssetAmount);
         IERC20(address(vaultToken)).forceApprove(address(vaultToken), vaultAssetAmount);
         dStableAmount = vaultToken.redeem(vaultAssetAmount, msg.sender, address(this));
-=======
-        IERC20(address(vaultToken)).transferFrom(
-            msg.sender,
-            address(this),
-            vaultAssetAmount
-        );
-        IERC20(address(vaultToken)).approve(
-            address(vaultToken),
-            vaultAssetAmount
-        );
-        dStableAmount = vaultToken.redeem(
-            vaultAssetAmount,
-            msg.sender,
-            address(this)
-        );
->>>>>>> 188349af
     }
 
     function previewConvertToVaultAsset(
