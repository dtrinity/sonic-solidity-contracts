--- conflicted
+++ resolved
@@ -58,7 +58,6 @@
         // Pull PT tokens from user
         ERC20(ptToken).safeTransferFrom(msg.sender, address(this), ptAmount);
 
-<<<<<<< HEAD
         // Record balances before swap
         uint256 ptBalanceBefore = ERC20(ptToken).balanceOf(address(this));
         uint256 underlyingBalanceBefore = ERC20(underlyingToken).balanceOf(
@@ -83,18 +82,7 @@
         amountSpent = ptBalanceBefore - ptBalanceAfter;
         uint256 underlyingReceived = underlyingBalanceAfter -
             underlyingBalanceBefore;
-=======
-        // Record underlying token balance before swap
-        uint256 underlyingBalanceBefore = ERC20(underlyingToken).balanceOf(address(this));
-
-        // Execute the swap using PendleSwapUtils
-        amountSpent = PendleSwapUtils.executePendleSwap(ptToken, ptAmount, router, swapData);
-
-        // Calculate underlying tokens received
-        uint256 underlyingBalanceAfter = ERC20(underlyingToken).balanceOf(address(this));
-        uint256 underlyingReceived = underlyingBalanceAfter - underlyingBalanceBefore;
->>>>>>> 9e8d2910
-
+            
         // Transfer underlying tokens back to user
         if (underlyingReceived > 0) {
             ERC20(underlyingToken).safeTransfer(msg.sender, underlyingReceived);
