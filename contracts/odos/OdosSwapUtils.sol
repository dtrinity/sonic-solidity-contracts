// SPDX-License-Identifier: GNU AGPLv3
pragma solidity ^0.8.20;

import "./interface/IOdosRouterV2.sol";
<<<<<<< HEAD
import {ERC20} from "@openzeppelin/contracts/token/ERC20/ERC20.sol";
import {SafeERC20} from "@openzeppelin/contracts/token/ERC20/utils/SafeERC20.sol";
=======
import "@openzeppelin/contracts/token/ERC20/IERC20.sol";
import "@openzeppelin/contracts/token/ERC20/utils/SafeERC20.sol";
>>>>>>> 188349af

/**
 * @title OdosSwapUtils
 * @notice Library for handling Odos swaps in liquidator contracts
 */
library OdosSwapUtils {
<<<<<<< HEAD
    using SafeERC20 for ERC20;
=======
    using SafeERC20 for IERC20;
>>>>>>> 188349af

    /// @notice Custom error for failed swap with no revert reason
    error SwapFailed();
    /// @notice Custom error when actual output amount is less than expected
    error InsufficientOutput(uint256 expected, uint256 actual);

    /**
     * @notice Performs an swap operation using Odos router with swap data
     * @param router Odos router contract
     * @param inputToken Input token
     * @param maxIn Maximum input amount
     * @param exactOut Exact output amount
     * @param swapData Encoded swap path data
     */
    function executeSwapOperation(
        IOdosRouterV2 router,
        address inputToken,
        uint256 maxIn,
        uint256 exactOut,
        bytes memory swapData
    ) internal returns (uint256) {
<<<<<<< HEAD
        ERC20(inputToken).forceApprove(address(router), maxIn);
=======
        // Use forceApprove for external DEX router integration
        IERC20(inputToken).forceApprove(address(router), maxIn);
>>>>>>> 188349af

        (bool success, bytes memory result) = address(router).call(swapData);
        if (!success) {
            // Decode the revert reason if present
            if (result.length > 0) {
                // First try to decode the standard revert reason
                assembly {
                    let resultLength := mload(result)
                    revert(add(32, result), resultLength)
                }
            }
            revert SwapFailed();
        }

        uint256 actualAmountOut;
        assembly {
            actualAmountOut := mload(add(result, 32))
        }

        if (actualAmountOut < exactOut) {
            revert InsufficientOutput(exactOut, actualAmountOut);
        }

        return actualAmountOut;
    }
}<|MERGE_RESOLUTION|>--- conflicted
+++ resolved
@@ -2,24 +2,15 @@
 pragma solidity ^0.8.20;
 
 import "./interface/IOdosRouterV2.sol";
-<<<<<<< HEAD
-import {ERC20} from "@openzeppelin/contracts/token/ERC20/ERC20.sol";
-import {SafeERC20} from "@openzeppelin/contracts/token/ERC20/utils/SafeERC20.sol";
-=======
 import "@openzeppelin/contracts/token/ERC20/IERC20.sol";
 import "@openzeppelin/contracts/token/ERC20/utils/SafeERC20.sol";
->>>>>>> 188349af
 
 /**
  * @title OdosSwapUtils
  * @notice Library for handling Odos swaps in liquidator contracts
  */
 library OdosSwapUtils {
-<<<<<<< HEAD
-    using SafeERC20 for ERC20;
-=======
     using SafeERC20 for IERC20;
->>>>>>> 188349af
 
     /// @notice Custom error for failed swap with no revert reason
     error SwapFailed();
@@ -41,12 +32,8 @@
         uint256 exactOut,
         bytes memory swapData
     ) internal returns (uint256) {
-<<<<<<< HEAD
-        ERC20(inputToken).forceApprove(address(router), maxIn);
-=======
         // Use forceApprove for external DEX router integration
         IERC20(inputToken).forceApprove(address(router), maxIn);
->>>>>>> 188349af
 
         (bool success, bytes memory result) = address(router).call(swapData);
         if (!success) {
