--- conflicted
+++ resolved
@@ -34,16 +34,11 @@
         uint256 maxIn,
         uint256 exactOut,
         bytes memory swapData
-<<<<<<< HEAD
     ) internal returns (uint256 actualAmountSpent) {
-        uint256 outputBalanceBefore = ERC20(outputToken).balanceOf(address(this));
-        
-        ERC20(inputToken).approve(address(router), maxIn);
-=======
-    ) internal returns (uint256) {
+        uint256 outputBalanceBefore = IERC20(outputToken).balanceOf(address(this));
+
         // Use forceApprove for external DEX router integration
         IERC20(inputToken).forceApprove(address(router), maxIn);
->>>>>>> a4e508cf
 
         (bool success, bytes memory result) = address(router).call(swapData);
         if (!success) {
@@ -60,14 +55,14 @@
             actualAmountSpent := mload(add(result, 32))
         }
         
-        uint256 outputBalanceAfter = ERC20(outputToken).balanceOf(address(this));
+        uint256 outputBalanceAfter = IERC20(outputToken).balanceOf(address(this));
         uint256 actualAmountReceived = outputBalanceAfter - outputBalanceBefore;
 
         if (actualAmountReceived < exactOut) {
             revert InsufficientOutput(exactOut, actualAmountReceived);
         }
 
-        ERC20(inputToken).approve(address(router), 0);
+        IERC20(inputToken).approve(address(router), 0);
 
         return actualAmountSpent;
     }
