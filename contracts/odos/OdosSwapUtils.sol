// SPDX-License-Identifier: GNU AGPLv3
pragma solidity ^0.8.20;

import "./interface/IOdosRouterV2.sol";
import "@openzeppelin/contracts/token/ERC20/IERC20.sol";
import "@openzeppelin/contracts/token/ERC20/utils/SafeERC20.sol";

/**
 * @title OdosSwapUtils
 * @notice Library for handling Odos swaps in liquidator contracts
 */
library OdosSwapUtils {
    using SafeERC20 for IERC20;

    /// @notice Custom error for failed swap with no revert reason
    error SwapFailed();
    /// @notice Custom error when actual output amount is less than expected
    error InsufficientOutput(uint256 expected, uint256 actual);

    /**
     * @notice Performs a swap operation using Odos router with swap data
     * @param router Odos router contract
<<<<<<< HEAD
     * @param inputToken Input token
     * @param outputToken Output token
=======
     * @param inputToken Input token address
     * @param outputToken Output token address
>>>>>>> 78a5146d
     * @param maxIn Maximum input amount
     * @param exactOut Exact output amount expected
     * @param swapData Encoded swap path data
     * @return actualAmountSpent The actual amount of input tokens spent
     */
    function executeSwapOperation(
        IOdosRouterV2 router,
        address inputToken,
        address outputToken,
        uint256 maxIn,
        uint256 exactOut,
        bytes memory swapData
<<<<<<< HEAD
    ) internal returns (uint256) {
        // Track output token balance before swap
        uint256 balanceBefore = IERC20(outputToken).balanceOf(address(this));
=======
    ) internal returns (uint256 actualAmountSpent) {
        uint256 outputBalanceBefore = IERC20(outputToken).balanceOf(
            address(this)
        );
>>>>>>> 78a5146d

        // Use forceApprove for external DEX router integration
        IERC20(inputToken).forceApprove(address(router), maxIn);

        (bool success, bytes memory result) = address(router).call(swapData);
        if (!success) {
            if (result.length > 0) {
                assembly {
                    let resultLength := mload(result)
                    revert(add(32, result), resultLength)
                }
            }
            revert SwapFailed();
        }

<<<<<<< HEAD
        // Calculate actual amount out by checking balance difference
        uint256 balanceAfter = IERC20(outputToken).balanceOf(address(this));
        uint256 actualAmountOut = balanceAfter - balanceBefore;
=======
        assembly {
            actualAmountSpent := mload(add(result, 32))
        }
>>>>>>> 78a5146d

        uint256 outputBalanceAfter = IERC20(outputToken).balanceOf(
            address(this)
        );
        uint256 actualAmountReceived = outputBalanceAfter - outputBalanceBefore;

        if (actualAmountReceived < exactOut) {
            revert InsufficientOutput(exactOut, actualAmountReceived);
        }

        IERC20(inputToken).approve(address(router), 0);

        return actualAmountSpent;
    }
}<|MERGE_RESOLUTION|>--- conflicted
+++ resolved
@@ -20,13 +20,8 @@
     /**
      * @notice Performs a swap operation using Odos router with swap data
      * @param router Odos router contract
-<<<<<<< HEAD
-     * @param inputToken Input token
-     * @param outputToken Output token
-=======
      * @param inputToken Input token address
      * @param outputToken Output token address
->>>>>>> 78a5146d
      * @param maxIn Maximum input amount
      * @param exactOut Exact output amount expected
      * @param swapData Encoded swap path data
@@ -39,16 +34,10 @@
         uint256 maxIn,
         uint256 exactOut,
         bytes memory swapData
-<<<<<<< HEAD
-    ) internal returns (uint256) {
-        // Track output token balance before swap
-        uint256 balanceBefore = IERC20(outputToken).balanceOf(address(this));
-=======
     ) internal returns (uint256 actualAmountSpent) {
         uint256 outputBalanceBefore = IERC20(outputToken).balanceOf(
             address(this)
         );
->>>>>>> 78a5146d
 
         // Use forceApprove for external DEX router integration
         IERC20(inputToken).forceApprove(address(router), maxIn);
@@ -64,15 +53,9 @@
             revert SwapFailed();
         }
 
-<<<<<<< HEAD
-        // Calculate actual amount out by checking balance difference
-        uint256 balanceAfter = IERC20(outputToken).balanceOf(address(this));
-        uint256 actualAmountOut = balanceAfter - balanceBefore;
-=======
         assembly {
             actualAmountSpent := mload(add(result, 32))
         }
->>>>>>> 78a5146d
 
         uint256 outputBalanceAfter = IERC20(outputToken).balanceOf(
             address(this)
