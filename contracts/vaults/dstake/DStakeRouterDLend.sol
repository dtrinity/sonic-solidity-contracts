--- conflicted
+++ resolved
@@ -155,12 +155,7 @@
         );
 
         // Approve adapter to spend dStable
-<<<<<<< HEAD
         IERC20(dStable).forceApprove(adapterAddress, dStableAmount);
-=======
-        // Use standard approve for trusted protocol token (dStable)
-        IERC20(dStable).approve(adapterAddress, dStableAmount);
->>>>>>> 188349af
 
         // Convert dStable to vault asset (minted directly to collateral vault)
         (
@@ -214,11 +209,7 @@
         // 2. Pull vaultAsset from collateral vault
         collateralVault.sendAsset(vaultAsset, vaultAssetAmount, address(this));
 
-<<<<<<< HEAD
         // 3. Approve adapter (set required allowance using standard approve)
-=======
-        // 3. Approve adapter (use forceApprove for external vault assets)
->>>>>>> 188349af
         IERC20(vaultAsset).forceApprove(adapterAddress, vaultAssetAmount);
 
         // 4. Call adapter to convert and send dStable to receiver
@@ -244,13 +235,8 @@
         //    totalAssets() for all shareholders.
         uint256 surplus = receivedDStable - dStableAmount;
         if (surplus > 0) {
-<<<<<<< HEAD
             // Give the adapter allowance to pull the surplus
             IERC20(dStable).forceApprove(adapterAddress, surplus);
-=======
-            // Give the adapter allowance to pull the surplus (standard approve for trusted dStable)
-            IERC20(dStable).approve(adapterAddress, surplus);
->>>>>>> 188349af
 
             // Attempt to recycle surplus; on failure hold it in the router
             try adapter.convertToVaultAsset(surplus) returns (
@@ -323,11 +309,7 @@
             address(this)
         );
 
-<<<<<<< HEAD
-        // 3. Approve fromAdapter & Convert fromVaultAsset -> dStable (sent to this router)
-=======
         // 3. Approve fromAdapter (use forceApprove for external vault assets) & Convert fromVaultAsset -> dStable (sent to this router)
->>>>>>> 188349af
         IERC20(fromVaultAsset).forceApprove(
             fromAdapterAddress,
             fromVaultAssetAmount
@@ -336,13 +318,8 @@
             fromVaultAssetAmount
         );
 
-<<<<<<< HEAD
         // 4. Approve toAdapter & Convert dStable -> toVaultAsset (sent to collateralVault)
         IERC20(dStable).forceApprove(toAdapterAddress, receivedDStable);
-=======
-        // 4. Approve toAdapter (standard approve for trusted dStable) & Convert dStable -> toVaultAsset (sent to collateralVault)
-        IERC20(dStable).approve(toAdapterAddress, receivedDStable);
->>>>>>> 188349af
         (
             address actualToVaultAsset,
             uint256 resultingToVaultAssetAmount
