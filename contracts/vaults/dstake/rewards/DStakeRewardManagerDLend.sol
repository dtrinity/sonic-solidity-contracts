--- conflicted
+++ resolved
@@ -213,15 +213,10 @@
         );
 
         // Approve the adapter to spend the dStable held by this contract
-<<<<<<< HEAD
         IERC20(exchangeAsset).forceApprove(
             adapterAddress,
             amountDStableToCompound
         );
-=======
-        // Use standard approve for trusted protocol token (dStable/exchangeAsset)
-        IERC20(exchangeAsset).approve(adapterAddress, amountDStableToCompound);
->>>>>>> 188349af
 
         // The adapter's convertToVaultAsset function is expected to:
         // 1. Pull `amountDStableToCompound` from this contract (msg.sender).
