// SPDX-License-Identifier: MIT
pragma solidity 0.8.20;

import "./DLoopCoreMock.sol";
import {ERC20} from "@openzeppelin/contracts/token/ERC20/ERC20.sol";
import {BasisPointConstants} from "contracts/common/BasisPointConstants.sol";

/**
 * @title DLoopCoreShortfallMock
 * @dev Simulates a lending adapter that always returns **1 wei less** than requested
 *      on both borrow and withdraw operations.  Useful for reproducing the rounding
 *      shortfall DoS in deposit/withdraw flows.
 */
contract DLoopCoreShortfallMock is DLoopCoreMock {
    constructor(
        string memory _name,
        string memory _symbol,
        ERC20 _collateralToken,
        ERC20 _debtToken,
        uint32 _targetLeverageBps,
        uint32 _lowerBoundTargetLeverageBps,
        uint32 _upperBoundTargetLeverageBps,
        uint256 _maxSubsidyBps,
<<<<<<< HEAD
        uint256 _minDeviationBps,
=======
        uint256 _withdrawalFeeBps,
>>>>>>> 2aeb5f69
        address _mockPool
    )
        DLoopCoreMock(
            _name,
            _symbol,
            _collateralToken,
            _debtToken,
            _targetLeverageBps,
            _lowerBoundTargetLeverageBps,
            _upperBoundTargetLeverageBps,
            _maxSubsidyBps,
<<<<<<< HEAD
            _minDeviationBps,
=======
            _withdrawalFeeBps,
>>>>>>> 2aeb5f69
            _mockPool
        )
    {}

    /**
     * @inheritdoc DLoopCoreMock
     * @dev Transfers `amount - 1` wei from the pool when borrowing.
     */
    function _borrowFromPoolImplementation(
        address token,
        uint256 amount,
        address onBehalfOf
    ) internal virtual override {
        _checkRequiredAllowance();
        require(amount > 1, "Mock: borrow amount too small");
        uint256 sendAmount = amount - 1;
        require(
            ERC20(token).balanceOf(mockPool) >= sendAmount,
            "Mock: pool lacks liquidity"
        );
        ERC20(token).transferFrom(mockPool, onBehalfOf, sendAmount);
        transferPortionBps = BasisPointConstants.ONE_HUNDRED_PERCENT_BPS;
        _setMockDebt(onBehalfOf, token, sendAmount);
    }

    /**
     * @inheritdoc DLoopCoreMock
     * @dev Transfers `amount - 1` wei from the pool when withdrawing collateral.
     */
    function _withdrawFromPoolImplementation(
        address token,
        uint256 amount,
        address onBehalfOf
    ) internal virtual override {
        _checkRequiredAllowance();
        require(amount > 1, "Mock: withdraw amount too small");
        uint256 sendAmount = amount - 1;
        require(
            ERC20(token).balanceOf(mockPool) >= sendAmount,
            "Mock: pool lacks collateral"
        );
        ERC20(token).transferFrom(mockPool, onBehalfOf, sendAmount);
        transferPortionBps = BasisPointConstants.ONE_HUNDRED_PERCENT_BPS;
        // For testing we don't keep collateral accounting exact.
    }
}<|MERGE_RESOLUTION|>--- conflicted
+++ resolved
@@ -21,11 +21,8 @@
         uint32 _lowerBoundTargetLeverageBps,
         uint32 _upperBoundTargetLeverageBps,
         uint256 _maxSubsidyBps,
-<<<<<<< HEAD
         uint256 _minDeviationBps,
-=======
         uint256 _withdrawalFeeBps,
->>>>>>> 2aeb5f69
         address _mockPool
     )
         DLoopCoreMock(
@@ -37,11 +34,8 @@
             _lowerBoundTargetLeverageBps,
             _upperBoundTargetLeverageBps,
             _maxSubsidyBps,
-<<<<<<< HEAD
             _minDeviationBps,
-=======
             _withdrawalFeeBps,
->>>>>>> 2aeb5f69
             _mockPool
         )
     {}
