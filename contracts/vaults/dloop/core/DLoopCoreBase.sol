// SPDX-License-Identifier: MIT
/* ———————————————————————————————————————————————————————————————————————————————— *
 *    _____     ______   ______     __     __   __     __     ______   __  __       *
 *   /\  __-.  /\__  _\ /\  == \   /\ \   /\ "-.\ \   /\ \   /\__  _\ /\ \_\ \      *
 *   \ \ \/\ \ \/_/\ \/ \ \  __<   \ \ \  \ \ \-.  \  \ \ \  \/_/\ \/ \ \____ \     *
 *    \ \____-    \ \_\  \ \_\ \_\  \ \_\  \ \_\\"\_\  \ \_\    \ \_\  \/\_____\    *
 *     \/____/     \/_/   \/_/ /_/   \/_/   \/_/ \/_/   \/_/     \/_/   \/_____/    *
 *                                                                                  *
 * ————————————————————————————————— dtrinity.org ————————————————————————————————— *
 *                                                                                  *
 *                                         ▲                                        *
 *                                        ▲ ▲                                       *
 *                                                                                  *
 * ———————————————————————————————————————————————————————————————————————————————— *
 * dTRINITY Protocol: https://github.com/dtrinity                                   *
 * ———————————————————————————————————————————————————————————————————————————————— */

pragma solidity 0.8.20;

import {Ownable} from "@openzeppelin/contracts/access/Ownable.sol";
import {BasisPointConstants} from "contracts/common/BasisPointConstants.sol";
import {ERC4626, ERC20, SafeERC20} from "@openzeppelin/contracts/token/ERC20/extensions/ERC4626.sol";
import {Erc20Helper} from "contracts/common/Erc20Helper.sol";
import {ReentrancyGuard} from "@openzeppelin/contracts/utils/ReentrancyGuard.sol";
import {RescuableVault} from "contracts/common/RescuableVault.sol";
import {Math} from "@openzeppelin/contracts/utils/math/Math.sol";

/**
 * @title DLoopCoreBase
 * @dev A contract that executes leveraged operations on a lending pool using a collateral token and a debt token
 *      - A leveraged position is created by supplying a collateral token to the lending pool and borrowing a debt token
 *      - The leverage ratio will be changed if the collateral and debt values are changed (due to price changes)
 *      - The leverage can be increased by supplying more collateral token or decreasing the debt token
 *      - The leverage can be decreased by withdrawing collateral token or increasing the debt token
 *      - In order to keep the vault balanced, user can call increaseLeverage or decreaseLeverage to increase or decrease the leverage
 *        when it is away from the target leverage
 *      - There is a subsidy for the caller when increasing the leverage.
 */
abstract contract DLoopCoreBase is
    ERC4626,
    Ownable,
    ReentrancyGuard,
    RescuableVault
{
    using SafeERC20 for ERC20;

    /* Core state */

    uint32 public lowerBoundTargetLeverageBps;
    uint32 public upperBoundTargetLeverageBps;
    uint256 public maxSubsidyBps;

    /* Constants */

    uint32 public immutable targetLeverageBps; // ie. 30000 = 300% in basis points, means 3x leverage
    ERC20 public immutable collateralToken;
    ERC20 public immutable debtToken;

    uint256 public constant BALANCE_DIFF_TOLERANCE = 1;

    /* Errors */

    error TooImbalanced(
        uint256 currentLeverageBps,
        uint256 lowerBoundTargetLeverageBps,
        uint256 upperBoundTargetLeverageBps
    );
    error InsufficientAllowanceOfDebtAssetToRepay(
        address owner,
        address spender,
        address debtAsset,
        uint256 requiredAllowance
    );
    error DepositInsufficientToSupply(
        uint256 currentBalance,
        uint256 newTotalAssets
    );
    error CollateralLessThanDebt(
        uint256 totalCollateralBase,
        uint256 totalDebtBase
    );
    error InsufficientShareBalanceToRedeem(
        address owner,
        uint256 sharesToRedeem,
        uint256 shareBalance
    );
    error WithdrawableIsLessThanRequired(
        address token,
        uint256 assetToRemoveFromLending,
        uint256 withdrawableAmount
    );
    error DecreaseLeverageOutOfRange(
        uint256 newLeverageBps,
        uint256 targetLeverageBps, // lower bound
        uint256 currentLeverageBps // upper bound
    );
    error IncreaseLeverageOutOfRange(
        uint256 newLeverageBps,
        uint256 targetLeverageBps, // upper bound
        uint256 currentLeverageBps // lower bound
    );
    error TokenBalanceNotDecreasedAfterRepay(
        address token,
        uint256 tokenBalanceBefore,
        uint256 tokenBalanceAfter,
        uint256 expectedTokenBalance
    );
    error UnexpectedRepayAmountToPool(
        address token,
        uint256 tokenBalanceBefore,
        uint256 tokenBalanceAfter,
        uint256 expectedTokenBalance
    );
    error TokenBalanceNotDecreasedAfterSupply(
        address token,
        uint256 tokenBalanceBefore,
        uint256 tokenBalanceAfter,
        uint256 expectedTokenBalance
    );
    error UnexpectedSupplyAmountToPool(
        address token,
        uint256 tokenBalanceBefore,
        uint256 tokenBalanceAfter,
        uint256 expectedTokenBalance
    );
    error TokenBalanceNotIncreasedAfterBorrow(
        address token,
        uint256 tokenBalanceBefore,
        uint256 tokenBalanceAfter,
        uint256 expectedTokenBalance
    );
    error UnexpectedBorrowAmountFromPool(
        address token,
        uint256 borrowedAmountBefore,
        uint256 borrowedAmountAfter,
        uint256 expectedBorrowedAmount
    );
    error TokenBalanceNotIncreasedAfterWithdraw(
        address token,
        uint256 tokenBalanceBefore,
        uint256 tokenBalanceAfter,
        uint256 expectedTokenBalance
    );
    error UnexpectedWithdrawAmountFromPool(
        address token,
        uint256 withdrawableAmountBefore,
        uint256 withdrawableAmountAfter,
        uint256 expectedWithdrawableAmount
    );
    error InvalidLeverageBounds(
        uint256 lowerBound,
        uint256 targetLeverage,
        uint256 upperBound
    );
    error AssetPriceIsZero(address asset);
    error LeverageExceedsTarget(
        uint256 currentLeverageBps,
        uint256 targetLeverageBps
    );
    error LeverageBelowTarget(
        uint256 currentLeverageBps,
        uint256 targetLeverageBps
    );
    error RebalanceReceiveLessThanMinAmount(
        string operation,
        uint256 receivedAmount,
        uint256 minReceivedAmount
    );
    error InvalidLeverage(uint256 leverageBps);
    error TotalCollateralBaseIsZero();
    error TotalCollateralBaseIsLessThanTotalDebtBase(
        uint256 totalCollateralBase,
        uint256 totalDebtBase
    );
<<<<<<< HEAD
    error WithdrawCollateralTokenInBaseGreaterThanTotalCollateralBase(
        uint256 withdrawCollateralTokenInBase,
        uint256 totalCollateralBase
    );
    error RequiredDebtTokenAmountInBaseGreaterThanTotalDebtBase(
        uint256 requiredDebtTokenAmountInBase,
        uint256 totalDebtBase
    );
    error NewTotalCollateralBaseLessThanNewTotalDebtBase(
        uint256 newTotalCollateralBase,
        uint256 newTotalDebtBase
    );
=======
    error ZeroShares();
>>>>>>> 150b4ff1

    /**
     * @dev Constructor for the DLoopCore contract
     * @param _name Name of the vault token
     * @param _symbol Symbol of the vault token
     * @param _collateralToken Address of the collateral token
     * @param _debtToken Address of the debt token
     * @param _targetLeverageBps Target leverage in basis points
     * @param _lowerBoundTargetLeverageBps Lower bound of target leverage in basis points
     * @param _upperBoundTargetLeverageBps Upper bound of target leverage in basis points
     * @param _maxSubsidyBps Maximum subsidy in basis points
     */
    constructor(
        string memory _name,
        string memory _symbol,
        ERC20 _collateralToken,
        ERC20 _debtToken,
        uint32 _targetLeverageBps,
        uint32 _lowerBoundTargetLeverageBps,
        uint32 _upperBoundTargetLeverageBps,
        uint256 _maxSubsidyBps
    ) ERC20(_name, _symbol) ERC4626(_collateralToken) Ownable(msg.sender) {
        debtToken = _debtToken;
        collateralToken = _collateralToken;

        if (_targetLeverageBps < BasisPointConstants.ONE_HUNDRED_PERCENT_BPS) {
            revert("Target leverage must be at least 100% in basis points");
        }

        if (
            _lowerBoundTargetLeverageBps >= _targetLeverageBps ||
            _targetLeverageBps >= _upperBoundTargetLeverageBps
        ) {
            revert InvalidLeverageBounds(
                _lowerBoundTargetLeverageBps,
                _targetLeverageBps,
                _upperBoundTargetLeverageBps
            );
        }

        // Make sure collateral token is ERC-20
        if (!Erc20Helper.isERC20(address(_collateralToken))) {
            revert("Collateral token must be an ERC-20");
        }

        // Make sure debt token is ERC-20
        if (!Erc20Helper.isERC20(address(_debtToken))) {
            revert("Debt token must be an ERC-20");
        }

        targetLeverageBps = _targetLeverageBps;
        lowerBoundTargetLeverageBps = _lowerBoundTargetLeverageBps;
        upperBoundTargetLeverageBps = _upperBoundTargetLeverageBps;
        maxSubsidyBps = _maxSubsidyBps;
    }

    /* Virtual Methods - Required to be implemented by derived contracts */

    /**
     * @dev Gets the total collateral and debt of a user in base currency
     * @param user Address of the user
     * @return totalCollateralBase Total collateral in base currency
     * @return totalDebtBase Total debt in base currency
     */
    function getTotalCollateralAndDebtOfUserInBase(
        address user
    )
        public
        view
        virtual
        returns (uint256 totalCollateralBase, uint256 totalDebtBase);

    /**
     * @dev Gets the additional rescue tokens
     *      - As the getRestrictedRescueTokens function is very critical and we do not
     *        want to override it in the derived contracts, we use this function to
     *        get the additional rescue tokens
     * @return address[] Additional rescue tokens
     */
    function _getAdditionalRescueTokensImplementation()
        internal
        view
        virtual
        returns (address[] memory);

    /**
     * @dev Gets the asset price from the oracle
     * @param asset Address of the asset
     * @return uint256 Price of the asset
     */
    function _getAssetPriceFromOracleImplementation(
        address asset
    ) internal view virtual returns (uint256);

    /**
     * @dev Supply tokens to the lending pool
     * @param token Address of the token
     * @param amount Amount of tokens to supply
     * @param onBehalfOf Address to supply on behalf of
     */
    function _supplyToPoolImplementation(
        address token,
        uint256 amount,
        address onBehalfOf
    ) internal virtual;

    /**
     * @dev Borrow tokens from the lending pool
     * @param token Address of the token
     * @param amount Amount of tokens to borrow
     * @param onBehalfOf Address to borrow on behalf of
     */
    function _borrowFromPoolImplementation(
        address token,
        uint256 amount,
        address onBehalfOf
    ) internal virtual;

    /**
     * @dev Repay debt to the lending pool
     * @param token Address of the token
     * @param amount Amount of tokens to repay
     * @param onBehalfOf Address to repay on behalf of
     */
    function _repayDebtToPoolImplementation(
        address token,
        uint256 amount,
        address onBehalfOf
    ) internal virtual;

    /**
     * @dev Withdraw tokens from the lending pool
     * @param token Address of the token
     * @param amount Amount of tokens to withdraw
     * @param onBehalfOf Address to withdraw on behalf of
     */
    function _withdrawFromPoolImplementation(
        address token,
        uint256 amount,
        address onBehalfOf
    ) internal virtual;

    /* Wrapper Functions */

    /**
     * @dev Supply tokens to the lending pool, and make sure the output is as expected
     * @param token Address of the token
     * @param amount Amount of tokens to supply
     * @param onBehalfOf Address to supply on behalf of
     */
    function _supplyToPool(
        address token,
        uint256 amount,
        address onBehalfOf
    ) internal {
        // At this step, we assume that the funds from the depositor are already in the vault

        uint256 tokenBalanceBeforeSupply = ERC20(token).balanceOf(onBehalfOf);

        _supplyToPoolImplementation(token, amount, onBehalfOf);

        uint256 tokenBalanceAfterSupply = ERC20(token).balanceOf(onBehalfOf);
        if (tokenBalanceAfterSupply >= tokenBalanceBeforeSupply) {
            revert TokenBalanceNotDecreasedAfterSupply(
                token,
                tokenBalanceBeforeSupply,
                tokenBalanceAfterSupply,
                amount
            );
        }

        // Now, as balance before must be greater than balance after, we can just check if the difference is the expected amount
        if (tokenBalanceBeforeSupply - tokenBalanceAfterSupply != amount) {
            revert UnexpectedSupplyAmountToPool(
                token,
                tokenBalanceBeforeSupply,
                tokenBalanceAfterSupply,
                amount
            );
        }
    }

    /**
     * @dev Borrow tokens from the lending pool, and make sure the output is as expected
     * @param token Address of the token
     * @param amount Amount of tokens to borrow
     * @param onBehalfOf Address to borrow on behalf of
     */
    function _borrowFromPool(
        address token,
        uint256 amount,
        address onBehalfOf
    ) internal {
        // At this step, we assume that the funds from the depositor are already in the vault

        uint256 tokenBalanceBeforeBorrow = ERC20(token).balanceOf(onBehalfOf);

        _borrowFromPoolImplementation(token, amount, onBehalfOf);

        uint256 tokenBalanceAfterBorrow = ERC20(token).balanceOf(onBehalfOf);
        if (tokenBalanceAfterBorrow <= tokenBalanceBeforeBorrow) {
            revert TokenBalanceNotIncreasedAfterBorrow(
                token,
                tokenBalanceBeforeBorrow,
                tokenBalanceAfterBorrow,
                amount
            );
        }

        // Allow a 1-wei rounding tolerance when comparing the observed balance change with `amount`
        uint256 observedDiffBorrow = tokenBalanceAfterBorrow -
            tokenBalanceBeforeBorrow;
        if (observedDiffBorrow > amount) {
            if (observedDiffBorrow - amount > BALANCE_DIFF_TOLERANCE) {
                revert UnexpectedBorrowAmountFromPool(
                    token,
                    tokenBalanceBeforeBorrow,
                    tokenBalanceAfterBorrow,
                    amount
                );
            }
        } else {
            if (amount - observedDiffBorrow > BALANCE_DIFF_TOLERANCE) {
                revert UnexpectedBorrowAmountFromPool(
                    token,
                    tokenBalanceBeforeBorrow,
                    tokenBalanceAfterBorrow,
                    amount
                );
            }
        }

        // Now, as balance before must be less than balance after, we can just check if the difference is the expected amount
        // NOTE: A second strict equality comparison is no longer necessary.
        // The tolerance enforcement performed above (±BALANCE_DIFF_TOLERANCE)
        // already guarantees that any rounding variance is within an
        // acceptable 1-wei window, so we purposefully avoid reverting here.
    }

    /**
     * @dev Repay debt to the lending pool, and make sure the output is as expected
     * @param token Address of the token
     * @param amount Amount of tokens to repay
     * @param onBehalfOf Address to repay on behalf of
     */
    function _repayDebtToPool(
        address token,
        uint256 amount,
        address onBehalfOf
    ) internal {
        // At this step, we assume that the funds from the depositor are already in the vault

        uint256 tokenBalanceBeforeRepay = ERC20(token).balanceOf(onBehalfOf);

        _repayDebtToPoolImplementation(token, amount, onBehalfOf);

        uint256 tokenBalanceAfterRepay = ERC20(token).balanceOf(onBehalfOf);

        // Ensure the balance actually decreased
        if (tokenBalanceAfterRepay >= tokenBalanceBeforeRepay) {
            revert TokenBalanceNotDecreasedAfterRepay(
                token,
                tokenBalanceBeforeRepay,
                tokenBalanceAfterRepay,
                amount
            );
        }

        // Now, allow a 1-wei rounding tolerance on the observed balance decrease.
        uint256 observedDiffRepay = tokenBalanceBeforeRepay -
            tokenBalanceAfterRepay;
        if (observedDiffRepay > amount) {
            if (observedDiffRepay - amount > BALANCE_DIFF_TOLERANCE) {
                revert UnexpectedRepayAmountToPool(
                    token,
                    tokenBalanceBeforeRepay,
                    tokenBalanceAfterRepay,
                    amount
                );
            }
        } else {
            if (amount - observedDiffRepay > BALANCE_DIFF_TOLERANCE) {
                revert UnexpectedRepayAmountToPool(
                    token,
                    tokenBalanceBeforeRepay,
                    tokenBalanceAfterRepay,
                    amount
                );
            }
        }
    }

    /**
     * @dev Withdraw tokens from the lending pool, and make sure the output is as expected
     * @param token Address of the token
     * @param amount Amount of tokens to withdraw
     * @param onBehalfOf Address to withdraw on behalf of
     */
    function _withdrawFromPool(
        address token,
        uint256 amount,
        address onBehalfOf
    ) internal {
        // At this step, we assume that the funds from the depositor are already in the vault

        uint256 tokenBalanceBeforeWithdraw = ERC20(token).balanceOf(onBehalfOf);

        _withdrawFromPoolImplementation(token, amount, onBehalfOf);

        uint256 tokenBalanceAfterWithdraw = ERC20(token).balanceOf(onBehalfOf);

        // Ensure the balance actually increased
        if (tokenBalanceAfterWithdraw <= tokenBalanceBeforeWithdraw) {
            revert TokenBalanceNotIncreasedAfterWithdraw(
                token,
                tokenBalanceBeforeWithdraw,
                tokenBalanceAfterWithdraw,
                amount
            );
        }

        // Allow a 1-wei rounding tolerance on the observed balance increase
        uint256 observedDiffWithdraw = tokenBalanceAfterWithdraw -
            tokenBalanceBeforeWithdraw;
        if (observedDiffWithdraw > amount) {
            if (observedDiffWithdraw - amount > BALANCE_DIFF_TOLERANCE) {
                revert UnexpectedWithdrawAmountFromPool(
                    token,
                    tokenBalanceBeforeWithdraw,
                    tokenBalanceAfterWithdraw,
                    amount
                );
            }
        } else {
            if (amount - observedDiffWithdraw > BALANCE_DIFF_TOLERANCE) {
                revert UnexpectedWithdrawAmountFromPool(
                    token,
                    tokenBalanceBeforeWithdraw,
                    tokenBalanceAfterWithdraw,
                    amount
                );
            }
        }
    }

    /* Safety */

    /**
     * @dev Gets the restricted rescue tokens
     * @return address[] Restricted rescue tokens
     */
    function getRestrictedRescueTokens()
        public
        view
        virtual
        override
        returns (address[] memory)
    {
        // Get the additional rescue tokens from the derived contract
        address[]
            memory additionalRescueTokens = _getAdditionalRescueTokensImplementation();

        // Restrict the rescue tokens to the collateral token and the debt token
        // as they are going to be used to compensate subsidies during the rebalance
        address[] memory restrictedRescueTokens = new address[](
            2 + additionalRescueTokens.length
        );
        restrictedRescueTokens[0] = address(collateralToken);
        restrictedRescueTokens[1] = address(debtToken);

        // Concatenate the restricted rescue tokens and the additional rescue tokens
        for (uint256 i = 0; i < additionalRescueTokens.length; i++) {
            restrictedRescueTokens[2 + i] = additionalRescueTokens[i];
        }
        return restrictedRescueTokens;
    }

    /* Helper Functions */

    /**
     * @dev Calculates the leveraged amount of the assets
     * @param assets Amount of assets
     * @return leveragedAssets Amount of leveraged assets
     */
    function getLeveragedAssets(uint256 assets) public view returns (uint256) {
        return
            Math.mulDiv(
                assets,
                targetLeverageBps,
                BasisPointConstants.ONE_HUNDRED_PERCENT_BPS
            );
    }

    /**
     * @dev Calculates the unleveraged amount of the assets
     * @param leveragedAssets Amount of leveraged assets
     * @return unleveragedAssets Amount of unleveraged assets
     */
    function getUnleveragedAssets(
        uint256 leveragedAssets
    ) public view returns (uint256) {
        return
            Math.mulDiv(
                leveragedAssets,
                BasisPointConstants.ONE_HUNDRED_PERCENT_BPS,
                targetLeverageBps
            );
    }

    /**
     * @dev Gets the asset price from the oracle
     * @param asset Address of the asset
     * @return uint256 Price of the asset
     */
    function getAssetPriceFromOracle(
        address asset
    ) public view returns (uint256) {
        uint256 assetPrice = _getAssetPriceFromOracleImplementation(asset);

        // Sanity check
        if (assetPrice == 0) {
            revert AssetPriceIsZero(asset);
        }

        return assetPrice;
    }

    /**
     * @dev Converts an amount in base currency to the actual amount in the token
     * @param amountInBase Amount in base currency
     * @param token Address of the token
     * @return amountInToken Amount in the token
     */
    function convertFromBaseCurrencyToToken(
        uint256 amountInBase,
        address token
    ) public view returns (uint256) {
        // The price decimals is cancelled out in the division (as the amount and price are in the same unit)
        uint256 tokenPriceInBase = getAssetPriceFromOracle(token);
        return
            Math.mulDiv(
                amountInBase,
                10 ** ERC20(token).decimals(),
                tokenPriceInBase
            );
    }

    /**
     * @dev Converts an amount in the token to the actual amount in base currency
     * @param amountInToken Amount in the token
     * @param token Address of the token
     * @return amountInBase Amount in base currency
     */
    function convertFromTokenAmountToBaseCurrency(
        uint256 amountInToken,
        address token
    ) public view returns (uint256) {
        // The token decimals is cancelled out in the division (as the amount and price are in the same unit)
        uint256 tokenPriceInBase = getAssetPriceFromOracle(token);
        return
            Math.mulDiv(
                amountInToken,
                tokenPriceInBase,
                10 ** ERC20(token).decimals()
            );
    }

    /**
     * @dev Override of totalAssets from ERC4626
     * @return uint256 Total assets in the vault
     */
    function totalAssets() public view virtual override returns (uint256) {
        // We override this function to return the total assets in the vault
        // with respect to the position in the lending pool
        // The dLend interest will be distributed to the dToken
        (uint256 totalCollateralBase, ) = getTotalCollateralAndDebtOfUserInBase(
            address(this)
        );
        // The price decimals is cancelled out in the division (as the amount and price are in the same unit)
        return
            convertFromBaseCurrencyToToken(
                totalCollateralBase,
                address(collateralToken)
            );
    }

    /* Safety */

    /**
     * @dev Returns whether the current leverage is too imbalanced
     * @return bool True if leverage is too imbalanced, false otherwise
     */
    function isTooImbalanced() public view returns (bool) {
        uint256 currentLeverageBps = getCurrentLeverageBps();
        // If there is no deposit yet, we don't need to rebalance, thus it is not too imbalanced
        return
            currentLeverageBps != 0 &&
            (currentLeverageBps < lowerBoundTargetLeverageBps ||
                currentLeverageBps > upperBoundTargetLeverageBps);
    }

    /* Deposit and Mint */

    /**
     * @dev Deposits assets into the vault
     *      - It will send the borrowed debt token and the minted shares to the receiver
     *      - The minted shares represent the position of the supplied collateral assets in the lending pool
     * @param caller Address of the caller
     * @param receiver Address to receive the minted shares
     * @param assets Amount of assets to deposit
     * @param shares Amount of shares to mint
     */
    function _deposit(
        address caller,
        address receiver,
        uint256 assets,
        uint256 shares
    ) internal override nonReentrant {
        if (shares == 0) {
            revert ZeroShares();
        }
        /**
         * Example of how this function works:
         *
         * Suppose that the target leverage is 3x, and the baseLTVAsCollateral is 70%
         * - The collateral token is WETH
         * - The debt here is dUSD
         * - The current collateral token balance is 0 WETH
         * - The current debt token balance is 0 dUSD
         * - The current shares supply is 0
         * - Assume that the price of WETH is 2000 dUSD
         *
         * 1. User deposits 300 WETH
         * 2. The vault supplies 300 WETH to the lending pool
         * 3. The vault borrows 400,000 dUSD (300 * 2000 * 66.6666666%) from the lending pool
         *    - 66.666% is to keep the target leverage 3x
         * 4. The vault sends 400,000 dUSD to the receiver
         * 5. The vault mints 300 shares to the user (representing 300 WETH position in the lending pool)
         *
         * The current leverage is: (300 * 2000) / (300 * 2000 - 400,000) = 3x
         */

        // Make sure the current leverage is within the target range
        if (isTooImbalanced()) {
            revert TooImbalanced(
                getCurrentLeverageBps(),
                lowerBoundTargetLeverageBps,
                upperBoundTargetLeverageBps
            );
        }

        uint256 debtAssetBorrowed = _depositToPoolImplementation(
            caller,
            assets
        );

        // Transfer the debt asset to the receiver
        debtToken.safeTransfer(receiver, debtAssetBorrowed);

        // Mint the vault's shares to the depositor
        _mint(receiver, shares);

        emit Deposit(caller, receiver, assets, shares);
    }

    /**
     * @dev Handles the logic of supplying collateral token and borrowing debt token
     * @param caller Address of the caller
     * @param supplyAssetAmount Amount of assets to supply
     * @return debtAssetAmountToBorrow Amount of debt asset to borrow
     */
    function _depositToPoolImplementation(
        address caller,
        uint256 supplyAssetAmount // supply amount
    ) private returns (uint256) {
        // Transfer the assets to the vault (need the allowance before calling this function)
        collateralToken.safeTransferFrom(
            caller,
            address(this),
            supplyAssetAmount
        );

        // At this step, we assume that the funds from the depositor are already in the vault

        // Get current leverage before supplying (IMPORTANT: this is the leverage before supplying)
        uint256 currentLeverageBpsBeforeSupply = getCurrentLeverageBps();

        // Make sure we have enough balance to supply before supplying
        uint256 currentCollateralTokenBalance = collateralToken.balanceOf(
            address(this)
        );
        if (currentCollateralTokenBalance < supplyAssetAmount) {
            revert DepositInsufficientToSupply(
                currentCollateralTokenBalance,
                supplyAssetAmount
            );
        }

        // Supply the collateral token to the lending pool
        _supplyToPool(
            address(collateralToken),
            supplyAssetAmount,
            address(this)
        );

        // Get the amount of debt token to borrow that keeps the current leverage
        // If there is no deposit yet (leverage=0), we use the target leverage
        uint256 debtTokenAmountToBorrow = getBorrowAmountThatKeepCurrentLeverage(
                address(collateralToken),
                address(debtToken),
                supplyAssetAmount,
                currentLeverageBpsBeforeSupply > 0
                    ? currentLeverageBpsBeforeSupply
                    : targetLeverageBps
            );

        // Borrow the max amount of debt token
        _borrowFromPool(
            address(debtToken),
            debtTokenAmountToBorrow,
            address(this)
        );

        return debtTokenAmountToBorrow;
    }

    /* Withdraw and Redeem */

    /**
     * @dev Withdraws collateral assets from the vault
     *      - It requires to spend the debt token to repay the debt
     *      - It will send the withdrawn collateral assets to the receiver and burn the shares
     *      - The burned shares represent the position of the withdrawn assets in the lending pool
     * @param caller Address of the caller
     * @param receiver Address to receive the withdrawn assets
     * @param owner Address of the owner
     * @param assets Amount of assets to remove from the lending pool
     * @param shares Amount of shares to burn
     */
    function _withdraw(
        address caller,
        address receiver,
        address owner,
        uint256 assets,
        uint256 shares
    ) internal override nonReentrant {
        /**
         * Example of how this function works:
         *
         * Suppose that the target leverage is 3x, and the baseLTVAsCollateral is 70%
         * - The collateral token is WETH
         * - The debt here is dUSD
         * - The current shares supply is 300
         * - The current leverage is 3x
         * - The current collateral token balance is 300 WETH
         * - The current debt token balance is 400,000 dUSD (300 * 2000 * 66.6666666%)
         * - Assume that the price of WETH is 2000 dUSD
         *
         * 1. User has 100 shares
         * 2. User wants to withdraw 100 WETH
         * 3. The vault burns 100 shares
         * 4. The vault transfers 133,333 dUSD (100 * 2000 * 66.6666666%) from the user to the vault
         *    - 66.6666% is to keep the target leverage 3x
         * 5. The vault repays 133,333 dUSD to the lending pool
         *    - The debt is now 266,667 dUSD (400,000 - 133,333)
         * 6. The vault withdraws 100 WETH from the lending pool
         *    - The collateral is now 200 WETH (300 - 100)
         * 7. The vault sends 100 WETH to the receiver
         *
         * The current leverage is: (200 * 2000) / (200 * 2000 - 266,667) = 3x
         */

        // Note that we need the allowance before calling this function
        // - Allowance for the message sender to spend the shares on behalf of the owner
        // - Allowance for the vault to burn the shares

        // If the owner is not the caller, then we need to spend the allowance
        // so that the caller can spend the shares on behalf of the owner
        if (owner != caller) {
            _spendAllowance(owner, caller, shares);
        }

        // Check user's balance before burning shares
        uint256 userShares = balanceOf(owner);
        if (userShares < shares) {
            revert InsufficientShareBalanceToRedeem(owner, shares, userShares);
        }

        // Burn the shares
        _burn(owner, shares);

        // Make sure the current leverage is within the target range
        if (isTooImbalanced()) {
            revert TooImbalanced(
                getCurrentLeverageBps(),
                lowerBoundTargetLeverageBps,
                upperBoundTargetLeverageBps
            );
        }

        // Withdraw the collateral from the lending pool
        // After this step, the _withdrawFromPool wrapper function will also assert that
        // the withdrawn amount is exactly the amount requested.
        _withdrawFromPoolImplementation(caller, assets);

        // Transfer the asset to the receiver
        collateralToken.safeTransfer(receiver, assets);

        emit Withdraw(caller, receiver, owner, assets, shares);
    }

    /**
     * @dev Handles the logic for repaying debt and withdrawing collateral from the pool
     *      - It calculates the required debt token to repay to keep the current leverage
     *        given the expected withdraw amount
     *      - Then performs the actual repay and withdraw
     * @param caller Address of the caller
     * @param collateralTokenToWithdraw The amount of collateral token to withdraw
     * @return repaidDebtTokenAmount The amount of debt token repaid
     */
    function _withdrawFromPoolImplementation(
        address caller,
        uint256 collateralTokenToWithdraw
    ) private returns (uint256 repaidDebtTokenAmount) {
        // Get the current leverage before repaying the debt (IMPORTANT: this is the leverage before repaying the debt)
        // It is used to calculate the expected withdrawable amount that keeps the current leverage
        uint256 leverageBpsBeforeRepayDebt = getCurrentLeverageBps();

        repaidDebtTokenAmount = getRepayAmountThatKeepCurrentLeverage(
            address(collateralToken),
            address(debtToken),
            collateralTokenToWithdraw,
            leverageBpsBeforeRepayDebt
        );

        // If don't have enough allowance, revert with the error message
        // This is to early-revert with instruction in the error message
        if (
            debtToken.allowance(caller, address(this)) < repaidDebtTokenAmount
        ) {
            revert InsufficientAllowanceOfDebtAssetToRepay(
                caller,
                address(this),
                address(debtToken),
                repaidDebtTokenAmount
            );
        }

        // Transfer the debt token to the vault to repay the debt
        debtToken.safeTransferFrom(
            caller,
            address(this),
            repaidDebtTokenAmount
        );

        // Repay the debt to withdraw the collateral
        _repayDebtToPool(
            address(debtToken),
            repaidDebtTokenAmount,
            address(this)
        );

        // Withdraw the collateral
        // At this step, the _withdrawFromPool wrapper function will also assert that
        // the withdrawn amount is exactly the amount requested.
        _withdrawFromPool(
            address(collateralToken),
            collateralTokenToWithdraw,
            address(this)
        );

        return repaidDebtTokenAmount;
    }

    /* Calculate */

    function getRepayAmountThatKeepCurrentLeverage(
        address collateralAsset,
        address debtAsset,
        uint256 targetWithdrawAmount,
        uint256 leverageBpsBeforeRepayDebt
    ) public view returns (uint256 repayAmount) {
        /* Formula definition:
         * - C1: totalCollateralBase before repay (in base currency)
         * - D1: totalDebtBase before repay (in base currency)
         * - C2: totalCollateralBase after repay (in base currency)
         * - D2: totalDebtBase after repay (in base currency)
         * - T: target leverage
         * - x: withdraw amount in base currency
         * - y: repay amount in base currency
         *
         * We have:
         *        C1 / (C1-D1) = C2 / (C2-D2)
         *        C2 = C1-x
         *        D2 = D1-y
         *        C1 / (C1-D1) = T <=> C1 = (C1-D1) * T <=> C1 = C1*T - D1*T <=> C1*T - C1 = D1*T <=> C1 = D1*T/(T-1)
         *
         * Formula expression:
         *        C1 / (C1-D1) = (C1-x) / (C1-x-D1+y)
         *    <=> C1 * (C1-x-D1+y) = (C1-x) * (C1-D1)
         *    <=> C1^2 - C1*x - C1*D1 + C1*y = C1^2 - C1*D1 - C1*x + D1*x
         *    <=> C1^2 - C1*x - C1*D1 + C1*y = C1^2 - C1*x - C1*D1 + D1*x
         *    <=> C1*y = x*D1
         *    <=> y = x*D1 / C1
         *    <=> y = x*D1 / [D1*T / (T-1)]
         *    <=> y = x * (T-1)/T
         *
         * Suppose that T' = T * ONE_HUNDRED_PERCENT_BPS, then:
         *
         *  => T = T' / ONE_HUNDRED_PERCENT_BPS
         * where T' is the target leverage in basis points unit
         *
         * We have:
         *      y = x * (T-1)/T
         *  <=> y = x * (T' / ONE_HUNDRED_PERCENT_BPS - 1) / (T' / ONE_HUNDRED_PERCENT_BPS)
         *  <=> y = x * (T' - ONE_HUNDRED_PERCENT_BPS) / T'
         */

        // Convert the target withdraw amount to base
        uint256 targetWithdrawAmountInBase = convertFromTokenAmountToBaseCurrency(
                targetWithdrawAmount,
                collateralAsset
            );

        // Calculate the repay amount in base
        uint256 repayAmountInBase = Math.mulDiv(
            targetWithdrawAmountInBase,
            leverageBpsBeforeRepayDebt -
                BasisPointConstants.ONE_HUNDRED_PERCENT_BPS,
            leverageBpsBeforeRepayDebt
        );

        return convertFromBaseCurrencyToToken(repayAmountInBase, debtAsset);
    }

    /**
     * @dev Gets the borrow amount that keeps the current leverage
     * @param collateralAsset The collateral asset
     * @param debtAsset The debt asset
     * @param suppliedCollateralAmount The actual supplied amount of collateral asset
     * @param leverageBpsBeforeSupply Leverage in basis points before supplying
     * @return expectedBorrowAmount The expected borrow amount that keeps the current leverage
     */
    function getBorrowAmountThatKeepCurrentLeverage(
        address collateralAsset,
        address debtAsset,
        uint256 suppliedCollateralAmount,
        uint256 leverageBpsBeforeSupply
    ) public view returns (uint256 expectedBorrowAmount) {
        /* Formula definition:
         * - C1: totalCollateralBase before supply (in base currency)
         * - D1: totalDebtBase before supply (in base currency)
         * - C2: totalCollateralBase after supply (in base currency)
         * - D2: totalDebtBase after supply (in base currency)
         * - T: target leverage
         * - x: supply amount in base currency
         * - y: borrow amount in base currency
         *
         * We have:
         *      C1 / (C1-D1) = C2 / (C2-D2)
         *      C2 = C1+x
         *      D2 = D1+y
         *      C1 / (C1-D1) = T <=> C1 = (C1-D1) * T <=> C1 = C1*T - D1*T <=> C1*T - C1 = D1*T <=> C1 = D1*T/(T-1)
         *
         * Formula expression:
         *      C1 / (C1-D1) = (C1+x) / (C1+x-D1-y)
         *  <=> C1 * (C1+x-D1-y) = (C1+x) * (C1-D1)
         *  <=> C1^2 + C1*x - C1*D1 - C1*y = C1^2 - C1*D1 + C1*x - D1*x
         *  <=> C1*y = x*D1
         *  <=> y = x*D1 / C1
         *  <=> y = x * (T-1)/T
         *
         * Suppose that:
         *      T' = T * ONE_HUNDRED_PERCENT_BPS, then:
         *   => T = T' / ONE_HUNDRED_PERCENT_BPS
         * where:
         *      - T' is the target leverage in basis points unit
         *
         * This is the formula to calculate the borrow amount that keeps the current leverage:
         *      y = x * (T-1)/T
         *  <=> y = x * (T' / ONE_HUNDRED_PERCENT_BPS - 1) / (T' / ONE_HUNDRED_PERCENT_BPS)
         *  <=> y = x * (T' - ONE_HUNDRED_PERCENT_BPS) / T'
         */

        // Convert the actual supplied amount to base
        uint256 suppliedCollateralAmountInBase = convertFromTokenAmountToBaseCurrency(
                suppliedCollateralAmount,
                collateralAsset
            );

        // Calculate the borrow amount in base currency that keeps the current leverage
        uint256 borrowAmountInBase = Math.mulDiv(
            suppliedCollateralAmountInBase,
            leverageBpsBeforeSupply -
                BasisPointConstants.ONE_HUNDRED_PERCENT_BPS,
            leverageBpsBeforeSupply
        );

        return convertFromBaseCurrencyToToken(borrowAmountInBase, debtAsset);
    }

    /* Rebalance */

    /**
     * @dev Gets the collateral token amount to reach the target leverage
     *      - This method is only being called for increasing the leverage quote in getAmountToReachTargetLeverage()
     * @param expectedTargetLeverageBps The expected target leverage in basis points unit
     * @param totalCollateralBase The total collateral base
     * @param totalDebtBase The total debt base
     * @param subsidyBps The subsidy in basis points unit
     * @param useVaultTokenBalance Whether to use the current token balance in the vault as the amount to rebalance
     * @return collateralTokenAmount The collateral token amount to reach the target leverage
     */
    function _getCollateralTokenAmountToReachTargetLeverage(
        uint256 expectedTargetLeverageBps,
        uint256 totalCollateralBase,
        uint256 totalDebtBase,
        uint256 subsidyBps,
        bool useVaultTokenBalance
    ) internal view returns (uint256) {
        /**
         * The formula is at getAmountToReachTargetLeverage()
         *
         * Calculate the amount of collateral token to supply
         * The original formula is:
         *      x = (T'*(C - D) - C*ONE_HUNDRED_PERCENT_BPS) * ONE_HUNDRED_PERCENT_BPS / (ONE_HUNDRED_PERCENT_BPS^2 + T' * k')
         *
         * However, the calculation of ONE_HUNDRED_PERCENT_BPS^2 causes arithmetic overflow,
         * so we need to simplify the formula to avoid the overflow.
         *
         * So, the transformed formula is:
         *      x = (T'*(C - D) - C*ONE_HUNDRED_PERCENT_BPS) / (ONE_HUNDRED_PERCENT_BPS + T' * k' / ONE_HUNDRED_PERCENT_BPS)
         */
        if (totalCollateralBase == 0) {
            revert TotalCollateralBaseIsZero();
        }
        if (totalCollateralBase < totalDebtBase) {
            revert TotalCollateralBaseIsLessThanTotalDebtBase(
                totalCollateralBase,
                totalDebtBase
            );
        }

        uint256 requiredCollateralTokenAmountInBase = (expectedTargetLeverageBps *
                (totalCollateralBase - totalDebtBase) -
                totalCollateralBase *
                BasisPointConstants.ONE_HUNDRED_PERCENT_BPS) /
                (BasisPointConstants.ONE_HUNDRED_PERCENT_BPS +
                    ((expectedTargetLeverageBps * subsidyBps) /
                        BasisPointConstants.ONE_HUNDRED_PERCENT_BPS));

        // Convert to token unit
        uint256 requiredCollateralTokenAmount = convertFromBaseCurrencyToToken(
            requiredCollateralTokenAmountInBase,
            address(collateralToken)
        );

        if (useVaultTokenBalance) {
            // Get the current collateral token balance in the vault to compensate the required collateral amount
            // when increasing the leverage
            uint256 collateralBalanceInVault = collateralToken.balanceOf(
                address(this)
            );

            // If the required collateral token amount is more than the collateral balance in the vault,
            // the caller need to call increaseLeverage with the additional collateral token amount
            if (requiredCollateralTokenAmount > collateralBalanceInVault) {
                return requiredCollateralTokenAmount - collateralBalanceInVault;
            }

            // Otherwise, it is a free lunch, the user call increaseLeverage without having to pay
            // for the collateral token
            return 0;
        }

        // Otherwise, the user can call increaseLeverage with the required collateral token amount
        return requiredCollateralTokenAmount;
    }

    /**
     * @dev Gets the debt token amount to reach the target leverage
     *      - This method is only being called for decreasing the leverage quote in getAmountToReachTargetLeverage()
     * @param expectedTargetLeverageBps The expected target leverage in basis points unit
     * @param totalCollateralBase The total collateral base
     * @param totalDebtBase The total debt base
     * @param subsidyBps The subsidy in basis points unit
     * @param useVaultTokenBalance Whether to use the current token balance in the vault as the amount to rebalance
     * @return requiredDebtTokenAmount The debt token amount to reach the target leverage
     */
    function _getDebtTokenAmountToReachTargetLeverage(
        uint256 expectedTargetLeverageBps,
        uint256 totalCollateralBase,
        uint256 totalDebtBase,
        uint256 subsidyBps,
        bool useVaultTokenBalance
    ) internal view returns (uint256) {
        /**
         * The formula is at getAmountToReachTargetLeverage()
         *
         * Calculate the amount of debt token to repay
         * The original formula is:
         *      x = (C*ONE_HUNDRED_PERCENT_BPS - T'*(C - D)) * ONE_HUNDRED_PERCENT_BPS / (ONE_HUNDRED_PERCENT_BPS^2 + T' * k')
         *
         * However, the calculation of ONE_HUNDRED_PERCENT_BPS^2 causes arithmetic overflow,
         * so we need to simplify the formula to avoid the overflow.
         *
         * So, the transformed formula is:
         *      x = (C*ONE_HUNDRED_PERCENT_BPS - T'*(C - D)) / (ONE_HUNDRED_PERCENT_BPS + T' * k' / ONE_HUNDRED_PERCENT_BPS)
         */
        if (totalCollateralBase == 0) {
            revert TotalCollateralBaseIsZero();
        }
        if (totalCollateralBase < totalDebtBase) {
            revert TotalCollateralBaseIsLessThanTotalDebtBase(
                totalCollateralBase,
                totalDebtBase
            );
        }

        uint256 requiredDebtTokenAmountInBase = (totalCollateralBase *
            BasisPointConstants.ONE_HUNDRED_PERCENT_BPS -
            expectedTargetLeverageBps *
            (totalCollateralBase - totalDebtBase)) /
            (BasisPointConstants.ONE_HUNDRED_PERCENT_BPS +
                (expectedTargetLeverageBps * subsidyBps) /
                BasisPointConstants.ONE_HUNDRED_PERCENT_BPS);

        // Convert to token unit
        uint256 requiredDebtTokenAmount = convertFromBaseCurrencyToToken(
            requiredDebtTokenAmountInBase,
            address(debtToken)
        );

        if (useVaultTokenBalance) {
            // Get the current debt token balance in the vault to compensate the required debt amount
            uint256 debtTokenBalanceInVault = debtToken.balanceOf(
                address(this)
            );

            // If the required debt token amount is more than the debt token balance in the vault,
            // the caller need to call decreaseLeverage with the additional debt token amount
            if (requiredDebtTokenAmount > debtTokenBalanceInVault) {
                return requiredDebtTokenAmount - debtTokenBalanceInVault;
            }

            // Otherwise, it is a free lunch, the user call decreaseLeverage without having to pay
            // for the debt token
            return 0;
        }

        // Otherwise, the user can call decreaseLeverage with the required debt token amount
        return requiredDebtTokenAmount;
    }

    /**
     * @dev Gets the rebalance amount to reach the target leverage in token unit
     *      - This method is supposed to be used by the rebalancing service which will use it to quote the required
     *        collateral/debt amount and the corresponding direction (increase or decrease)
     * @param useVaultTokenBalance Whether to use the current token balance in the vault as the amount to rebalance
     *      - It will help to save the additional collateral/debt token transfer from the caller to the vault, while getting
     *        the same effect as calling increaseLeverage or decreaseLeverage with the required collateral/debt token amount
     * @return tokenAmount The amount of token to call increaseLeverage or decreaseLeverage (in token unit)
     *         - If the direction is 1, the amount is in collateral token
     *         - If the direction is -1, the amount is in debt token
     * @return direction The direction of the rebalance (1 for increase, -1 for decrease, 0 means no rebalance)
     */
    function getAmountToReachTargetLeverage(
        bool useVaultTokenBalance
    ) public view returns (uint256 tokenAmount, int8 direction) {
        /**
         * Formula definition:
         * - C: totalCollateralBase
         * - D: totalDebtBase
         * - T: target leverage
         * - k: subsidy (0.01 means 1%)
         * - x: change amount of collateral in base currency
         * - y: change amount of debt in base currency
         *
         * We have:
         *      y = x*(1+k)
         *      (C + x) / (C + x - D - y) = T
         *  <=> (C + x) / (C + x - D - x*(1+k)) = T
         *  <=> (C + x) = T * (C + x - D - x*(1+k))
         *  <=> C + x = T*C + T*x - T*D - T*x - T*x*k
         *  <=> C + x = T*C - T*D - T*x*k
         *  <=> x + T*x*k = T*C - T*D - C
         *  <=> x*(1 + T*k) = T*C - T*D - C
         *  <=> x = (T*(C - D) - C) / (1 + T*k)
         *
         * Suppose that:
         *      T' = T * ONE_HUNDRED_PERCENT_BPS
         *      k' = k * ONE_HUNDRED_PERCENT_BPS
         * then:
         *      T = T' / ONE_HUNDRED_PERCENT_BPS
         *      k = k' / ONE_HUNDRED_PERCENT_BPS
         * where:
         *      - T' is the target leverage in basis points unit
         *      - k' is the subsidy in basis points unit
         *
         * We have:
         *      x = (T*(C - D) - C) / (1 + T*k)
         *  <=> x = (T'*(C - D) / ONE_HUNDRED_PERCENT_BPS - C) / (1 + T'*k / ONE_HUNDRED_PERCENT_BPS)
         *  <=> x = (T'*(C - D) - C*ONE_HUNDRED_PERCENT_BPS) / (ONE_HUNDRED_PERCENT_BPS + T'*k)
         *  <=> x = (T'*(C - D) - C*ONE_HUNDRED_PERCENT_BPS) / (ONE_HUNDRED_PERCENT_BPS + T' * k' / ONE_HUNDRED_PERCENT_BPS)
         *  <=> x = (T'*(C - D) - C*ONE_HUNDRED_PERCENT_BPS) * ONE_HUNDRED_PERCENT_BPS / (ONE_HUNDRED_PERCENT_BPS^2 + T' * k')
         *
         * If x > 0, it means the user should increase the leverage, so the direction is 1
         *    => x = (T*(C - D) - C) / (1 + T*k)
         *    => x = (T'*(C - D) - C*ONE_HUNDRED_PERCENT_BPS) * ONE_HUNDRED_PERCENT_BPS / (ONE_HUNDRED_PERCENT_BPS^2 + T' * k')
         * If x < 0, it means the user should decrease the leverage, so the direction is -1
         *    => x = (C - T*(C - D)) / (1 + T*k)
         *    => x = (C*ONE_HUNDRED_PERCENT_BPS - T'*(C - D)) * ONE_HUNDRED_PERCENT_BPS / (ONE_HUNDRED_PERCENT_BPS^2 + T' * k')
         * If x = 0, it means the user should not rebalance, so the direction is 0
         */

        uint256 currentLeverageBps = getCurrentLeverageBps();
        uint256 subsidyBps = getCurrentSubsidyBps();
        (
            uint256 totalCollateralBase,
            uint256 totalDebtBase
        ) = getTotalCollateralAndDebtOfUserInBase(address(this));

        if (totalCollateralBase == 0) {
            // No collateral means no debt and no leverage, so no rebalance is needed
            return (0, 0);
        }

        // If the current leverage is below the target leverage, the user should increase the leverage
        if (currentLeverageBps < targetLeverageBps) {
            return (
                _getCollateralTokenAmountToReachTargetLeverage(
                    targetLeverageBps,
                    totalCollateralBase,
                    totalDebtBase,
                    subsidyBps,
                    useVaultTokenBalance
                ),
                1
            );
        }
        // If the current leverage is above the target leverage, the user should decrease the leverage
        else if (currentLeverageBps > targetLeverageBps) {
            return (
                _getDebtTokenAmountToReachTargetLeverage(
                    targetLeverageBps,
                    totalCollateralBase,
                    totalDebtBase,
                    subsidyBps,
                    useVaultTokenBalance
                ),
                -1
            );
        }

        // If the current leverage is equal to the target leverage, the user should not rebalance
        return (0, 0);
    }

    /**
     * @dev Gets the required collateral token amount to reach the target leverage
     * @param expectedTargetLeverageBps The expected target leverage in basis points unit
     * @param totalCollateralBase The total collateral base
     * @param totalDebtBase The total debt base
     * @param subsidyBps The subsidy in basis points unit
     * @param additionalCollateralTokenAmount The additional collateral token amount to supply
     * @return requiredCollateralTokenAmount The required collateral token amount to reach the target leverage
     */
    function _getRequiredCollateralTokenAmountToRebalance(
        uint256 expectedTargetLeverageBps,
        uint256 totalCollateralBase,
        uint256 totalDebtBase,
        uint256 subsidyBps,
        uint256 additionalCollateralTokenAmount
    ) internal view returns (uint256 requiredCollateralTokenAmount) {
        /* If the additional collateral token amount is 0, it means the expected collateral token amount to reach the target leverage
         * can be less than or equal to the current collateral token balance in the vault
         * Thus, we need to calculate the actual required collateral token amount to reach the target leverage
         * and then use the current collateral token balance in the vault to supply
         * - It is to avoid the situation where the current collateral token balance in the vault is too high
         *   and thus cannot call increaseLeverage with this balance as it will increase the leverage above the target leverage
         *
         * This function is only being used internally
         */
        if (additionalCollateralTokenAmount == 0) {
            return
                _getCollateralTokenAmountToReachTargetLeverage(
                    expectedTargetLeverageBps,
                    totalCollateralBase,
                    totalDebtBase,
                    subsidyBps,
                    false
                );
        }

        // Otherwise, it means the expected collateral token amount to reach the target leverage
        // is less than the current collateral token balance in the vault
        uint256 collateralTokenBalanceInVault = collateralToken.balanceOf(
            address(this)
        );
        return collateralTokenBalanceInVault + additionalCollateralTokenAmount;
    }

    /**
     * @dev Gets the required debt token amount to reach the target leverage
     * @param expectedTargetLeverageBps The expected target leverage in basis points unit
     * @param totalCollateralBase The total collateral base
     * @param totalDebtBase The total debt base
     * @param subsidyBps The subsidy in basis points unit
     * @param additionalDebtTokenAmount The additional debt token amount to repay
     * @return requiredDebtTokenAmount The required debt token amount to reach the target leverage
     */
    function _getRequiredDebtTokenAmountToRebalance(
        uint256 expectedTargetLeverageBps,
        uint256 totalCollateralBase,
        uint256 totalDebtBase,
        uint256 subsidyBps,
        uint256 additionalDebtTokenAmount
    ) internal view returns (uint256 requiredDebtTokenAmount) {
        /* If the additional debt token amount is 0, it means the expected debt token amount to reach the target leverage
         * can be less than or equal to the current debt token balance in the vault
         * Thus, we need to calculate the actual required debt token amount to reach the target leverage
         * and then use the current debt token balance in the vault to repay
         * - It is to avoid the situation where the current debt token balance in the vault is too high
         *   and thus cannot call decreaseLeverage with this balance as it will decrease the leverage below the target leverage
         *
         * This function is only being used internally
         */
        if (additionalDebtTokenAmount == 0) {
            return
                _getDebtTokenAmountToReachTargetLeverage(
                    expectedTargetLeverageBps,
                    totalCollateralBase,
                    totalDebtBase,
                    subsidyBps,
                    false
                );
        }

        uint256 debtTokenBalanceInVault = debtToken.balanceOf(address(this));
        return debtTokenBalanceInVault + additionalDebtTokenAmount;
    }

    /**
     * @dev Increases the leverage of the user by supplying collateral token and borrowing more debt token
     *      - It requires to spend the collateral token from the user's wallet to supply to the pool
     *      - It will send the borrowed debt token to the user's wallet
     * @param additionalCollateralTokenAmount The additional amount of collateral token to supply
     * @param minReceivedDebtTokenAmount The minimum amount of debt token to receive
     */
    function increaseLeverage(
        uint256 additionalCollateralTokenAmount,
        uint256 minReceivedDebtTokenAmount
    ) public nonReentrant {
        /**
         * Example of how this function works:
         *
         * Suppose that the target leverage is 3x, and the baseLTVAsCollateral is 70%
         * - The collateral token is WETH
         * - The debt here is dUSD
         * - Assume that the price of WETH is 2000 dUSD
         * - The current leverage is 1.25x
         *   - Total collateral: 100 WETH (100 * 2000 = 200,000 dUSD)
         *   - Total debt: 40,000 dUSD
         *   - Leverage: 200,000 / (200,000 - 40,000) = 1.25x
         *   - Assume that there is 0 collateral token in the vault
         *
         * 1. User call increaseLeverage with 50 WETH
         * 2. The vault transfers 50 WETH from the user's wallet to the vault
         * 3. The vault supplies 50 WETH to the lending pool
         * 4. The vault borrows 100,000 dUSD (50 * 2000) from the lending pool
         * 5. The vault sends 100,000 dUSD to the user
         *
         * The current leverage is now increased:
         *    - Total collateral: 150 WETH (150 * 2000 = 300,000 dUSD)
         *    - Total debt: 140,000 dUSD
         *    - Leverage: 300,000 / (300,000 - 140,000) = 1.875x
         */

        (
            uint256 totalCollateralBase,
            uint256 totalDebtBase
        ) = getTotalCollateralAndDebtOfUserInBase(address(this));
        uint256 subsidyBps = getCurrentSubsidyBps();

        // Make sure only increase the leverage if it is below the target leverage
        uint256 currentLeverageBps = getCurrentLeverageBps();
        if (currentLeverageBps >= targetLeverageBps) {
            revert LeverageExceedsTarget(currentLeverageBps, targetLeverageBps);
        }

        // Need to calculate the required collateral token amount before transferring the additional collateral token
        // to the vault as it will change the current collateral token balance in the vault
        uint256 requiredCollateralTokenAmount = _getRequiredCollateralTokenAmountToRebalance(
                targetLeverageBps,
                totalCollateralBase,
                totalDebtBase,
                subsidyBps,
                additionalCollateralTokenAmount
            );

        // Only transfer the collateral token if there is an additional amount to supply
        if (additionalCollateralTokenAmount > 0) {
            // Transfer the additional collateral token from the caller to the vault
            collateralToken.safeTransferFrom(
                msg.sender,
                address(this),
                additionalCollateralTokenAmount
            );
        }

        // Calculate the amount of collateral token in base currency
        uint256 requiredCollateralTokenAmountInBase = convertFromTokenAmountToBaseCurrency(
                requiredCollateralTokenAmount,
                address(collateralToken)
            );

        // The amount of debt token to borrow (in base currency) is equal to the amount of collateral token supplied
        // plus the subsidy (bonus for the caller)
        uint256 borrowedDebtTokenInBase = (requiredCollateralTokenAmountInBase *
            (BasisPointConstants.ONE_HUNDRED_PERCENT_BPS + subsidyBps)) /
            BasisPointConstants.ONE_HUNDRED_PERCENT_BPS;

        // Calculate the new leverage after increasing the leverage
        uint256 newLeverageBps = ((totalCollateralBase +
            requiredCollateralTokenAmountInBase) *
            BasisPointConstants.ONE_HUNDRED_PERCENT_BPS) /
            (totalCollateralBase +
                requiredCollateralTokenAmountInBase -
                totalDebtBase -
                borrowedDebtTokenInBase);

        // Make sure the new leverage is increasing and does not exceed the target leverage
        if (
            newLeverageBps > targetLeverageBps ||
            newLeverageBps <= currentLeverageBps
        ) {
            revert IncreaseLeverageOutOfRange(
                newLeverageBps,
                targetLeverageBps,
                currentLeverageBps
            );
        }

        // Supply the collateral token to the lending pool
        _supplyToPool(
            address(collateralToken),
            requiredCollateralTokenAmount,
            address(this)
        );

        // Borrow debt token
        uint256 borrowedDebtTokenAmount = convertFromBaseCurrencyToToken(
            borrowedDebtTokenInBase,
            address(debtToken)
        );

        // Slippage protection, to make sure the user receives at least minReceivedDebtTokenAmount
        if (borrowedDebtTokenAmount < minReceivedDebtTokenAmount) {
            revert RebalanceReceiveLessThanMinAmount(
                "increaseLeverage",
                borrowedDebtTokenAmount,
                minReceivedDebtTokenAmount
            );
        }

        // At this step, the _borrowFromPool wrapper function will also assert that
        // the borrowed amount is exactly the amount requested, thus we can safely
        // have the slippage check before calling this function
        _borrowFromPool(
            address(debtToken),
            borrowedDebtTokenAmount,
            address(this)
        );

        // Transfer the debt token to the user
        debtToken.safeTransfer(msg.sender, borrowedDebtTokenAmount);
    }

    /**
     * @dev Decreases the leverage of the user by repaying debt and withdrawing collateral
     *      - It requires to spend the debt token from the user's wallet to repay the debt to the pool
     *      - It will send the withdrawn collateral asset to the user's wallet
     * @param additionalDebtTokenAmount The additional amount of debt token to repay
     * @param minReceivedAmount The minimum amount of collateral asset to receive
     */
    function decreaseLeverage(
        uint256 additionalDebtTokenAmount,
        uint256 minReceivedAmount
    ) public nonReentrant {
        /**
         * Example of how this function works:
         *
         * Suppose that the target leverage is 3x, and the baseLTVAsCollateral is 70%
         * - The collateral token is WETH
         * - The debt here is dUSD
         * - Assume that the price of WETH is 2000 dUSD
         * - The current leverage is 4x
         *   - Total collateral: 100 WETH (100 * 2000 = 200,000 dUSD)
         *   - Total debt: 150,000 dUSD
         *   - Leverage: 200,000 / (200,000 - 150,000) = 4x
         *
         * 1. User call decreaseLeverage with 20,000 dUSD
         * 2. The vault transfers 20,000 dUSD from the user's wallet to the vault
         * 3. The vault repays 20,000 dUSD to the lending pool
         * 4. The vault withdraws 10 WETH (20,000 / 2000) from the lending pool
         * 5. The vault sends 10 WETH to the user
         *
         * The current leverage is now decreased:
         *    - Total collateral: 90 WETH (90 * 2000 = 180,000 dUSD)
         *    - Total debt: 130,000 dUSD
         *    - Leverage: 180,000 / (180,000 - 130,000) = 3.6x
         */
        // Make sure only decrease the leverage if it is above the target leverage

        (
            uint256 totalCollateralBase,
            uint256 totalDebtBase
        ) = getTotalCollateralAndDebtOfUserInBase(address(this));
        uint256 subsidyBps = getCurrentSubsidyBps();

        uint256 currentLeverageBps = getCurrentLeverageBps();
        if (currentLeverageBps <= targetLeverageBps) {
            revert LeverageBelowTarget(currentLeverageBps, targetLeverageBps);
        }

        // Need to calculate the required debt token amount before transferring the additional debt token
        // to the vault as it will change the current debt token balance in the vault
        uint256 requiredDebtTokenAmount = _getRequiredDebtTokenAmountToRebalance(
                targetLeverageBps,
                totalCollateralBase,
                totalDebtBase,
                subsidyBps,
                additionalDebtTokenAmount
            );

        // Only transfer the debt token if there is an additional amount to repay
        if (additionalDebtTokenAmount > 0) {
            // Transfer the additional debt token from the caller to the vault
            debtToken.safeTransferFrom(
                msg.sender,
                address(this),
                additionalDebtTokenAmount
            );
        }

        // Calculate the amount of debt token in base currency
        uint256 requiredDebtTokenAmountInBase = convertFromTokenAmountToBaseCurrency(
                requiredDebtTokenAmount,
                address(debtToken)
            );

        // The amount of collateral asset to withdraw is equal to the amount of debt token repaid
        // plus the subsidy (bonus for the caller)
        uint256 withdrawCollateralTokenInBase = (requiredDebtTokenAmountInBase *
            (BasisPointConstants.ONE_HUNDRED_PERCENT_BPS + subsidyBps)) /
            BasisPointConstants.ONE_HUNDRED_PERCENT_BPS;

        // Calculate the new total collateral base to avoid potential underflow
        if (withdrawCollateralTokenInBase > totalCollateralBase) {
            revert WithdrawCollateralTokenInBaseGreaterThanTotalCollateralBase(
                withdrawCollateralTokenInBase,
                totalCollateralBase
            );
        }
        uint256 newTotalCollateralBase = totalCollateralBase - withdrawCollateralTokenInBase;

        // Calculate the new total debt base to avoid potential underflow
        if (requiredDebtTokenAmountInBase > totalDebtBase) {
            revert RequiredDebtTokenAmountInBaseGreaterThanTotalDebtBase(
                requiredDebtTokenAmountInBase,
                totalDebtBase
            );
        }
        uint256 newTotalDebtBase = totalDebtBase - requiredDebtTokenAmountInBase;

        // Make sure the new total collateral base is greater than the new total debt base
        if (newTotalCollateralBase < newTotalDebtBase) {
            revert NewTotalCollateralBaseLessThanNewTotalDebtBase(
                newTotalCollateralBase,
                newTotalDebtBase
            );
        }

        /**
         * Instead of calculating the denominator as:
         * denominator = (totalCollateralBase -
         *                 withdrawCollateralTokenInBase -
         *                 totalDebtBase +
         *                 requiredDebtTokenAmountInBase)
         *
         * We can calculate the denominator as:
         * denominator = (newTotalCollateralBase - newTotalDebtBase)
         * 
         * where:
         *   - newTotalCollateralBase = totalCollateralBase - withdrawCollateralTokenInBase
         *   - newTotalDebtBase = totalDebtBase - requiredDebtTokenAmountInBase
         *
         * This is to avoid potential underflow of the series of subtraction:
         *          (totalCollateralBase - withdrawCollateralTokenInBase - totalDebtBase)
         *
         * For example, if the total collateral base is 100, the withdraw collateral token amount is 100,
         * and the total debt base is 10, the series of subtraction will be:
         *          100 - 100 - 10 = -10
         *
         * This will cause the new leverage to be negative, which will be reverted due to underflow.
         */

        // Calculate the new leverage after decreasing the leverage
        uint256 newLeverageBps = ((totalCollateralBase -
            withdrawCollateralTokenInBase) *
            BasisPointConstants.ONE_HUNDRED_PERCENT_BPS) /
            (newTotalCollateralBase - newTotalDebtBase);

        // Make sure the new leverage is decreasing and is not below the target leverage
        if (
            newLeverageBps < targetLeverageBps ||
            newLeverageBps >= currentLeverageBps
        ) {
            revert DecreaseLeverageOutOfRange(
                newLeverageBps,
                targetLeverageBps,
                currentLeverageBps
            );
        }

        // Repay the debt token to the lending pool
        _repayDebtToPool(
            address(debtToken),
            requiredDebtTokenAmount,
            address(this)
        );

        // Withdraw collateral
        uint256 withdrawnCollateralTokenAmount = convertFromBaseCurrencyToToken(
            withdrawCollateralTokenInBase,
            address(collateralToken)
        );

        // Slippage protection, to make sure the user receives at least minReceivedAmount
        if (withdrawnCollateralTokenAmount < minReceivedAmount) {
            revert RebalanceReceiveLessThanMinAmount(
                "decreaseLeverage",
                withdrawnCollateralTokenAmount,
                minReceivedAmount
            );
        }

        // At this step, the _withdrawFromPool wrapper function will also assert that
        // the withdrawn amount is exactly the amount requested, thus we can safely
        // have the slippage check before calling this function
        _withdrawFromPool(
            address(collateralToken),
            withdrawnCollateralTokenAmount,
            address(this)
        );

        // Transfer the collateral asset to the user
        collateralToken.safeTransfer(
            msg.sender,
            withdrawnCollateralTokenAmount
        );
    }

    /* Informational */

    /**
     * @dev Gets the current leverage in basis points
     * @return uint256 The current leverage in basis points
     */
    function getCurrentLeverageBps() public view returns (uint256) {
        (
            uint256 totalCollateralBase,
            uint256 totalDebtBase
        ) = getTotalCollateralAndDebtOfUserInBase(address(this));

        if (totalCollateralBase < totalDebtBase) {
            revert CollateralLessThanDebt(totalCollateralBase, totalDebtBase);
        }
        if (totalCollateralBase == 0) {
            return 0;
        }
        if (totalCollateralBase == totalDebtBase) {
            return type(uint256).max; // infinite leverage
        }
        // The leverage will be 1 if totalDebtBase is 0 (no more debt)
        uint256 leverageBps = ((totalCollateralBase *
            BasisPointConstants.ONE_HUNDRED_PERCENT_BPS) /
            (totalCollateralBase - totalDebtBase));
        if (leverageBps < BasisPointConstants.ONE_HUNDRED_PERCENT_BPS) {
            revert InvalidLeverage(leverageBps);
        }
        return leverageBps;
    }

    /**
     * @dev Gets the current subsidy in basis points
     * @return uint256 The current subsidy in basis points
     */
    function getCurrentSubsidyBps() public view returns (uint256) {
        uint256 currentLeverageBps = getCurrentLeverageBps();

        uint256 subsidyBps;
        if (currentLeverageBps > targetLeverageBps) {
            subsidyBps =
                ((currentLeverageBps - targetLeverageBps) *
                    BasisPointConstants.ONE_HUNDRED_PERCENT_BPS) /
                targetLeverageBps;
        } else {
            subsidyBps =
                ((targetLeverageBps - currentLeverageBps) *
                    BasisPointConstants.ONE_HUNDRED_PERCENT_BPS) /
                targetLeverageBps;
        }
        if (subsidyBps > maxSubsidyBps) {
            return maxSubsidyBps;
        }
        return subsidyBps;
    }

    /**
     * @dev Gets the address of the collateral token
     * @return address The address of the collateral token
     */
    function getCollateralTokenAddress() public view returns (address) {
        return address(collateralToken);
    }

    /**
     * @dev Gets the address of the debt token
     * @return address The address of the debt token
     */
    function getDebtTokenAddress() public view returns (address) {
        return address(debtToken);
    }

    /**
     * @dev Gets the default maximum subsidy in basis points
     * @return uint256 The default maximum subsidy in basis points
     */
    function getDefaultMaxSubsidyBps() public view returns (uint256) {
        return maxSubsidyBps;
    }

    /* Admin */

    /**
     * @dev Sets the maximum subsidy in basis points
     * @param _maxSubsidyBps New maximum subsidy in basis points
     */
    function setMaxSubsidyBps(
        uint256 _maxSubsidyBps
    ) public onlyOwner nonReentrant {
        maxSubsidyBps = _maxSubsidyBps;
    }

    /**
     * @dev Sets the lower and upper bounds of target leverage
     * @param _lowerBoundTargetLeverageBps New lower bound of target leverage in basis points
     * @param _upperBoundTargetLeverageBps New upper bound of target leverage in basis points
     */
    function setLeverageBounds(
        uint32 _lowerBoundTargetLeverageBps,
        uint32 _upperBoundTargetLeverageBps
    ) public onlyOwner nonReentrant {
        if (
            _lowerBoundTargetLeverageBps >= targetLeverageBps ||
            targetLeverageBps >= _upperBoundTargetLeverageBps
        ) {
            revert InvalidLeverageBounds(
                _lowerBoundTargetLeverageBps,
                targetLeverageBps,
                _upperBoundTargetLeverageBps
            );
        }

        lowerBoundTargetLeverageBps = _lowerBoundTargetLeverageBps;
        upperBoundTargetLeverageBps = _upperBoundTargetLeverageBps;
    }

    /* Overrides to add leverage check */

    function maxDeposit(address _user) public view override returns (uint256) {
        // Don't allow deposit if the leverage is too imbalanced
        if (isTooImbalanced()) {
            return 0;
        }
        return super.maxDeposit(_user);
    }

    function maxMint(address _user) public view override returns (uint256) {
        // Don't allow mint if the leverage is too imbalanced
        if (isTooImbalanced()) {
            return 0;
        }
        return super.maxMint(_user);
    }

    function maxWithdraw(address _user) public view override returns (uint256) {
        // Don't allow withdraw if the leverage is too imbalanced
        if (isTooImbalanced()) {
            return 0;
        }
        return super.maxWithdraw(_user);
    }

    function maxRedeem(address _user) public view override returns (uint256) {
        // Don't allow redeem if the leverage is too imbalanced
        if (isTooImbalanced()) {
            return 0;
        }
        return super.maxRedeem(_user);
    }
}<|MERGE_RESOLUTION|>--- conflicted
+++ resolved
@@ -172,7 +172,6 @@
         uint256 totalCollateralBase,
         uint256 totalDebtBase
     );
-<<<<<<< HEAD
     error WithdrawCollateralTokenInBaseGreaterThanTotalCollateralBase(
         uint256 withdrawCollateralTokenInBase,
         uint256 totalCollateralBase
@@ -185,9 +184,7 @@
         uint256 newTotalCollateralBase,
         uint256 newTotalDebtBase
     );
-=======
     error ZeroShares();
->>>>>>> 150b4ff1
 
     /**
      * @dev Constructor for the DLoopCore contract
