--- conflicted
+++ resolved
@@ -350,34 +350,6 @@
                 sharesAfterDeposit,
                 minOutputShares
             );
-<<<<<<< HEAD
-=======
-        }
-
-        // There is no leftover collateral token, as all swapped collateral token
-        // (using flash loaned debt token) is used to deposit to the core contract
-
-        // Handle any leftover debt tokens and transfer them to the dLoopCore contract
-        uint256 leftoverAmount = debtToken.balanceOf(address(this));
-        if (
-            leftoverAmount >
-            minLeftoverDebtTokenAmount[address(dLoopCore)][address(debtToken)]
-        ) {
-            // Transfer any leftover debt tokens to the core contract
-            debtToken.safeTransfer(address(dLoopCore), leftoverAmount);
-            emit LeftoverDebtTokensTransferred(
-                address(dLoopCore),
-                address(debtToken),
-                leftoverAmount
-            );
-        }
-
-        // Transfer the minted shares to the receiver
-        SafeERC20.safeTransfer(dLoopCore, receiver, shares);
-
-        // Return the shares minted
-        return shares;
->>>>>>> 8e50e94b
     }
 
     /* Flash loan entrypoint */
@@ -630,7 +602,7 @@
         _handleLeftoverDebtTokens(dLoopCore, debtToken);
 
         // Transfer the minted shares to the receiver
-        SafeERC20.safeTransferFrom(dLoopCore, address(this), receiver, shares);
+        SafeERC20.safeTransfer(dLoopCore, receiver, shares);
     }
 
     /* Data encoding/decoding helpers */
