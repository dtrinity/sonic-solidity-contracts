--- conflicted
+++ resolved
@@ -309,19 +309,12 @@
 
         // Calculate the leveraged collateral amount to deposit with slippage included
         // Explained with formula in _calculateEstimatedOverallSlippageBps()
-<<<<<<< HEAD
-        uint256 leveragedCollateralAmount = (currentLeveragedAssets *
-            (BasisPointConstants.ONE_HUNDRED_PERCENT_BPS -
-                estimatedOverallSlippageBps)) /
-            BasisPointConstants.ONE_HUNDRED_PERCENT_BPS;
-=======
         uint256 leveragedCollateralAmount = Math.mulDiv(
-            dLoopCore.getLeveragedAssets(assets),
+            currentLeveragedAssets,
             BasisPointConstants.ONE_HUNDRED_PERCENT_BPS -
                 estimatedOverallSlippageBps,
             BasisPointConstants.ONE_HUNDRED_PERCENT_BPS
         );
->>>>>>> c1f74ab5
 
         // Create the flash loan params data
         FlashLoanParams memory params = FlashLoanParams(
