--- conflicted
+++ resolved
@@ -55,16 +55,11 @@
         uint256, // deadline
         bytes memory // dStableToUnderlyingSwapData
     ) internal override returns (uint256) {
-<<<<<<< HEAD
-        // Approve the SimpleDEXMock to spend the input token
-        inputToken.forceApprove(address(simpleDEXMock), amountInMaximum);
-=======
         // Mock contract: Approve the SimpleDEXMock to spend the input token for testing
         require(
             inputToken.approve(address(simpleDEXMock), amountInMaximum),
             "Approve simpleDEXMock to spend input token failed"
         );
->>>>>>> 188349af
 
         return
             simpleDEXMock.executeSwapExactOutput(
