--- conflicted
+++ resolved
@@ -192,48 +192,9 @@
                 collateralFromUser,
                 additionalCollateralFromUser,
                 debtTokenToCollateralSwapData,
-<<<<<<< HEAD
                 dLoopCore,
                 collateralToken,
                 debtToken
-=======
-                dLoopCore
-            );
-            bytes memory data = _encodeParamsToData(params);
-
-            // Record initial leverage
-            uint256 leverageBeforeIncrease = dLoopCore.getCurrentLeverageBps();
-
-            // This value is used to check if the debt token balance increased after increase leverage
-            uint256 debtTokenBalanceBeforeIncrease = debtToken.balanceOf(
-                address(this)
-            );
-
-            // Approve flash lender to spend debt tokens
-            debtToken.forceApprove(
-                address(flashLender),
-                requiredFlashLoanAmount +
-                    flashLender.flashFee(
-                        address(debtToken),
-                        requiredFlashLoanAmount
-                    )
-            );
-
-            // Make sure the flashLender is the same as the debt token
-            if (address(flashLender) != address(debtToken)) {
-                revert FlashLenderNotSameAsDebtToken(
-                    address(flashLender),
-                    address(debtToken)
-                );
-            }
-
-            // Execute flash loan - main logic in onFlashLoan
-            flashLender.flashLoan(
-                this,
-                address(debtToken),
-                requiredFlashLoanAmount,
-                data
->>>>>>> 8e50e94b
             );
         } else {
             // No flash loan needed, direct increase leverage
