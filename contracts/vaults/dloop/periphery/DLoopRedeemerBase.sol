--- conflicted
+++ resolved
@@ -277,27 +277,35 @@
             data
         );
 
-<<<<<<< HEAD
-        // Finalize redeem and transfer assets
-        return
-            _finalizeRedeemAndTransfer(
-                dLoopCore,
-                collateralToken,
-                owner,
-                receiver,
-                shares,
-=======
         // Check if the shares decreased after the flash loan
         uint256 sharesAfterRedeem = dLoopCore.balanceOf(address(this));
         if (sharesAfterRedeem >= sharesBeforeRedeem) {
             revert SharesNotDecreasedAfterFlashLoan(
->>>>>>> 8e50e94b
                 sharesBeforeRedeem,
+                sharesAfterRedeem
+            );
+        }
+
+        // Calculate received collateral tokens
+        uint256 collateralTokenBalanceAfter = collateralToken.balanceOf(
+            address(this)
+        );
+        if (collateralTokenBalanceAfter <= collateralTokenBalanceBefore) {
+            revert UnexpectedDecreaseInCollateralTokenAfterFlashLoan(
                 collateralTokenBalanceBefore,
+                collateralTokenBalanceAfter
+            );
+        }
+
+        uint256 receivedCollateralTokenAmount = collateralTokenBalanceAfter -
+            collateralTokenBalanceBefore;
+
+        // Slippage protection
+        if (receivedCollateralTokenAmount < minOutputCollateralAmount) {
+            revert WithdrawnCollateralTokenAmountNotMetMinReceiveAmount(
+                receivedCollateralTokenAmount,
                 minOutputCollateralAmount
             );
-<<<<<<< HEAD
-=======
         }
 
         // Transfer the received collateral token to the receiver
@@ -329,7 +337,6 @@
 
         // Return the received collateral token amount
         return receivedCollateralTokenAmount;
->>>>>>> 8e50e94b
     }
 
     /* Flash loan entrypoint */
