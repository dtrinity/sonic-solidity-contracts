// SPDX-License-Identifier: AGPL-3.0
/* ———————————————————————————————————————————————————————————————————————————————— *
 *    _____     ______   ______     __     __   __     __     ______   __  __       *
 *   /\  __-.  /\__  _\ /\  == \   /\ \   /\ "-.\ \   /\ \   /\__  _\ /\ \_\ \      *
 *   \ \ \/\ \ \/_/\ \/ \ \  __<   \ \ \  \ \ \-.  \  \ \ \  \/_/\ \/ \ \____ \     *
 *    \ \____-    \ \_\  \ \_\ \_\  \ \_\  \ \_\\"\_\  \ \_\    \ \_\  \/\_____\    *
 *     \/____/     \/_/   \/_/ /_/   \/_/   \/_/ \/_/   \/_/     \/_/   \/_____/    *
 *                                                                                  *
 * ————————————————————————————————— dtrinity.org ————————————————————————————————— *
 *                                                                                  *
 *                                         ▲                                        *
 *                                        ▲ ▲                                       *
 *                                                                                  *
 * ———————————————————————————————————————————————————————————————————————————————— *
 * dTRINITY Protocol: https://github.com/dtrinity                                   *
 * ———————————————————————————————————————————————————————————————————————————————— */

pragma solidity ^0.8.20;

import { SafeERC20 } from "contracts/dlend/core/dependencies/openzeppelin/contracts/SafeERC20.sol";
import { PercentageMath } from "contracts/dlend/core/protocol/libraries/math/PercentageMath.sol";
import { IPoolAddressesProvider } from "contracts/dlend/core/interfaces/IPoolAddressesProvider.sol";
import { IERC20Detailed } from "contracts/dlend/core/dependencies/openzeppelin/contracts/IERC20Detailed.sol";
import { IOdosRouterV2 } from "contracts/odos/interface/IOdosRouterV2.sol";
import { BaseOdosSwapAdapter } from "./BaseOdosSwapAdapter.sol";
import { OdosSwapUtils } from "contracts/odos/OdosSwapUtils.sol";

/**
 * @title BaseOdosSellAdapter
 * @notice Implements the logic for selling tokens on Odos
 */
abstract contract BaseOdosSellAdapter is BaseOdosSwapAdapter {
    using PercentageMath for uint256;
    using SafeERC20 for IERC20Detailed;

    /// @notice The address of the Odos Router
    IOdosRouterV2 public immutable swapRouter;

    /**
     * @dev Constructor
     * @param addressesProvider The address of the Aave PoolAddressesProvider contract
     * @param pool The address of the Aave Pool contract
     * @param _swapRouter The address of the Odos Router
     */
    constructor(
        IPoolAddressesProvider addressesProvider,
        address pool,
        IOdosRouterV2 _swapRouter
    ) BaseOdosSwapAdapter(addressesProvider, pool) {
        swapRouter = _swapRouter;
    }

    /**
     * @dev Swaps a token for another using Odos
     * @param assetToSwapFrom Address of the asset to be swapped from
     * @param assetToSwapTo Address of the asset to be swapped to
     * @param amountToSwap Amount to be swapped
     * @param minAmountToReceive Minimum amount to be received from the swap
     * @param swapData The encoded swap data for Odos
     * @return amountReceived The amount received from the swap
     */
    function _sellOnOdos(
        IERC20Detailed assetToSwapFrom,
        IERC20Detailed assetToSwapTo,
        uint256 amountToSwap,
        uint256 minAmountToReceive,
        bytes memory swapData
<<<<<<< HEAD
    ) internal virtual returns (uint256 amountReceived) {
        uint256 balanceBeforeAssetFrom = assetToSwapFrom.balanceOf(
            address(this)
        );
=======
    ) internal returns (uint256 amountReceived) {
        uint256 balanceBeforeAssetFrom = assetToSwapFrom.balanceOf(address(this));
>>>>>>> 9e8d2910
        uint256 balanceBeforeAssetTo = assetToSwapTo.balanceOf(address(this));

        if (balanceBeforeAssetFrom < amountToSwap) {
            revert InsufficientBalanceBeforeSwap(balanceBeforeAssetFrom, amountToSwap);
        }

        address tokenIn = address(assetToSwapFrom);
        address tokenOut = address(assetToSwapTo);

        uint256 amountSpent = OdosSwapUtils.executeSwapOperation(
            swapRouter,
            tokenIn,
            tokenOut,
            amountToSwap,
            minAmountToReceive,
            swapData
        );

        amountReceived = assetToSwapTo.balanceOf(address(this)) - balanceBeforeAssetTo;

        emit Bought(tokenIn, tokenOut, amountSpent, amountReceived);
    }
}<|MERGE_RESOLUTION|>--- conflicted
+++ resolved
@@ -65,15 +65,10 @@
         uint256 amountToSwap,
         uint256 minAmountToReceive,
         bytes memory swapData
-<<<<<<< HEAD
     ) internal virtual returns (uint256 amountReceived) {
         uint256 balanceBeforeAssetFrom = assetToSwapFrom.balanceOf(
             address(this)
         );
-=======
-    ) internal returns (uint256 amountReceived) {
-        uint256 balanceBeforeAssetFrom = assetToSwapFrom.balanceOf(address(this));
->>>>>>> 9e8d2910
         uint256 balanceBeforeAssetTo = assetToSwapTo.balanceOf(address(this));
 
         if (balanceBeforeAssetFrom < amountToSwap) {
