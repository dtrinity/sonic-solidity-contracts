--- conflicted
+++ resolved
@@ -22,11 +22,8 @@
 import "contracts/common/IMintableERC20.sol";
 import "./CollateralVault.sol";
 import "./OracleAware.sol";
-<<<<<<< HEAD
 import {Math} from "@openzeppelin/contracts/utils/math/Math.sol";
-=======
 import "@openzeppelin/contracts/utils/ReentrancyGuard.sol";
->>>>>>> 46214246
 
 // Forward declaration interface for AmoVault instead of importing the full contract
 interface IAmoVault {
@@ -284,8 +281,7 @@
         for (uint256 i = 0; i < _amoVaults.length(); i++) {
             (address vaultAddress, ) = _amoVaults.at(i);
             if (isAmoActive(vaultAddress)) {
-                totalBaseValue += IAmoVault(vaultAddress)
-                    .totalCollateralValue();
+                totalBaseValue += IAmoVault(vaultAddress).totalCollateralValue();
             }
         }
         return totalBaseValue;
@@ -487,17 +483,8 @@
         uint256 baseValue
     ) public view returns (uint256) {
         uint8 dstableDecimals = dstable.decimals();
-<<<<<<< HEAD
-        return
-            Math.mulDiv(
-                baseValue,
-                10 ** dstableDecimals,
-                oracle.getAssetPrice(address(dstable))
-            );
-=======
         // Align valuation with Issuer/Redeemer: assume 1 dStable == baseCurrencyUnit
-        return (baseValue * (10 ** dstableDecimals)) / baseCurrencyUnit;
->>>>>>> 46214246
+        return Math.mulDiv(baseValue, 10 ** dstableDecimals, baseCurrencyUnit);
     }
 
     /**
@@ -509,17 +496,9 @@
         uint256 dstableAmount
     ) public view returns (uint256) {
         uint8 dstableDecimals = dstable.decimals();
-<<<<<<< HEAD
+        // Align valuation with Issuer/Redeemer: assume 1 dStable == baseCurrencyUnit
         return
-            Math.mulDiv(
-                dstableAmount,
-                oracle.getAssetPrice(address(dstable)),
-                10 ** dstableDecimals
-            );
-=======
-        // Align valuation with Issuer/Redeemer: assume 1 dStable == baseCurrencyUnit
-        return (dstableAmount * baseCurrencyUnit) / (10 ** dstableDecimals);
->>>>>>> 46214246
+            Math.mulDiv(dstableAmount, baseCurrencyUnit, 10 ** dstableDecimals);
     }
 
     /* Admin */
