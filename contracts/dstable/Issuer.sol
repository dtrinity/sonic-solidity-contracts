// SPDX-License-Identifier: MIT
/* ———————————————————————————————————————————————————————————————————————————————— *
 *    _____     ______   ______     __     __   __     __     ______   __  __       *
 *   /\  __-.  /\__  _\ /\  == \   /\ \   /\ "-.\ \   /\ \   /\__  _\ /\ \_\ \      *
 *   \ \ \/\ \ \/_/\ \/ \ \  __<   \ \ \  \ \ \-.  \  \ \ \  \/_/\ \/ \ \____ \     *
 *    \ \____-    \ \_\  \ \_\ \_\  \ \_\  \ \_\\"\_\  \ \_\    \ \_\  \/\_____\    *
 *     \/____/     \/_/   \/_/ /_/   \/_/   \/_/ \/_/   \/_/     \/_/   \/_____/    *
 *                                                                                  *
 * ————————————————————————————————— dtrinity.org ————————————————————————————————— *
 *                                                                                  *
 *                                         ▲                                        *
 *                                        ▲ ▲                                       *
 *                                                                                  *
 * ———————————————————————————————————————————————————————————————————————————————— *
 * dTRINITY Protocol: https://github.com/dtrinity                                   *
 * ———————————————————————————————————————————————————————————————————————————————— */

pragma solidity ^0.8.20;

import "@openzeppelin/contracts/access/AccessControl.sol";
import "@openzeppelin/contracts/token/ERC20/extensions/IERC20Metadata.sol";
import "@openzeppelin/contracts/token/ERC20/utils/SafeERC20.sol";
import "@openzeppelin/contracts/utils/ReentrancyGuard.sol";
import "@openzeppelin/contracts/utils/math/Math.sol";

import "contracts/common/IAaveOracle.sol";
import "contracts/common/IMintableERC20.sol";
import "./CollateralVault.sol";
import "./AmoManager.sol";
import "./OracleAware.sol";

/**
 * @title Issuer
 * @notice Contract responsible for issuing dStable tokens
 */
contract Issuer is AccessControl, OracleAware, ReentrancyGuard {
    using SafeERC20 for IERC20Metadata;

    /* Core state */

    IMintableERC20 public dstable;
    uint8 public immutable dstableDecimals;
    CollateralVault public collateralVault;
    AmoManager public amoManager;

    /* Events */

    event CollateralVaultSet(address indexed collateralVault);
    event AmoManagerSet(address indexed amoManager);

    /* Roles */

    bytes32 public constant AMO_MANAGER_ROLE = keccak256("AMO_MANAGER_ROLE");
    bytes32 public constant INCENTIVES_MANAGER_ROLE =
        keccak256("INCENTIVES_MANAGER_ROLE");

    /* Errors */

    error SlippageTooHigh(uint256 minDStable, uint256 dstableAmount);
    error IssuanceSurpassesExcessCollateral(
        uint256 collateralInDstable,
        uint256 circulatingDstable
    );
    error MintingToAmoShouldNotIncreaseSupply(
        uint256 circulatingDstableBefore,
        uint256 circulatingDstableAfter
    );

    /**
     * @notice Initializes the Issuer contract with core dependencies
     * @param _collateralVault The address of the collateral vault
     * @param _dstable The address of the dStable stablecoin
     * @param oracle The address of the price oracle
     * @param _amoManager The address of the AMO Manager
     */
    constructor(
        address _collateralVault,
        address _dstable,
        IPriceOracleGetter oracle,
        address _amoManager
    ) OracleAware(oracle, oracle.BASE_CURRENCY_UNIT()) {
        collateralVault = CollateralVault(_collateralVault);
        dstable = IMintableERC20(_dstable);
        dstableDecimals = dstable.decimals();
        amoManager = AmoManager(_amoManager);

        _grantRole(DEFAULT_ADMIN_ROLE, msg.sender);
        grantRole(AMO_MANAGER_ROLE, msg.sender);
        grantRole(INCENTIVES_MANAGER_ROLE, msg.sender);
    }

    /* Issuer */

    /**
     * @notice Issues dStable tokens in exchange for collateral from the caller
     * @param collateralAmount The amount of collateral to deposit
     * @param collateralAsset The address of the collateral asset
     * @param minDStable The minimum amount of dStable to receive, used for slippage protection
     */
    function issue(
        uint256 collateralAmount,
        address collateralAsset,
        uint256 minDStable
    ) external nonReentrant {
        // Ensure the collateral asset is supported by the vault before any further processing
        if (!collateralVault.isCollateralSupported(collateralAsset)) {
            revert CollateralVault.UnsupportedCollateral(collateralAsset);
        }

        uint8 collateralDecimals = IERC20Metadata(collateralAsset).decimals();
        uint256 baseValue = Math.mulDiv(
            oracle.getAssetPrice(collateralAsset),
            collateralAmount,
            10 ** collateralDecimals
        );
        uint256 dstableAmount = baseValueToDstableAmount(baseValue);
        if (dstableAmount < minDStable) {
            revert SlippageTooHigh(minDStable, dstableAmount);
        }

        // Transfer collateral directly to vault
        IERC20Metadata(collateralAsset).safeTransferFrom(
            msg.sender,
            address(collateralVault),
            collateralAmount
        );

        dstable.mint(msg.sender, dstableAmount);
    }

    /**
     * @notice Issues dStable tokens using excess collateral in the system
     * @param receiver The address to receive the minted dStable tokens
     * @param dstableAmount The amount of dStable to mint
     */
    function issueUsingExcessCollateral(
        address receiver,
        uint256 dstableAmount
    ) external onlyRole(INCENTIVES_MANAGER_ROLE) {
        dstable.mint(receiver, dstableAmount);

        // We don't use the buffer value here because we only mint up to the excess collateral
        uint256 _circulatingDstable = circulatingDstable();
        uint256 _collateralInDstable = collateralInDstable();
        if (_collateralInDstable < _circulatingDstable) {
            revert IssuanceSurpassesExcessCollateral(
                _collateralInDstable,
                _circulatingDstable
            );
        }
    }

    /**
     * @notice Increases the AMO supply by minting new dStable tokens
     * @param dstableAmount The amount of dStable to mint and send to the AMO Manager
     */
    function increaseAmoSupply(
        uint256 dstableAmount
    ) external onlyRole(AMO_MANAGER_ROLE) {
        uint256 _circulatingDstableBefore = circulatingDstable();

        dstable.mint(address(amoManager), dstableAmount);

        uint256 _circulatingDstableAfter = circulatingDstable();

        // Sanity check that we are sending to the active AMO Manager
        if (_circulatingDstableAfter != _circulatingDstableBefore) {
            revert MintingToAmoShouldNotIncreaseSupply(
                _circulatingDstableBefore,
                _circulatingDstableAfter
            );
        }
    }

    /**
     * @notice Calculates the circulating supply of dStable tokens
     * @return The amount of dStable tokens that are not held by the AMO Manager
     */
    function circulatingDstable() public view returns (uint256) {
        uint256 totalDstable = dstable.totalSupply();
        uint256 amoDstable = amoManager.totalAmoSupply();
        return totalDstable - amoDstable;
    }

    /**
     * @notice Calculates the collateral value in dStable tokens
     * @return The amount of dStable tokens equivalent to the collateral value
     */
    function collateralInDstable() public view returns (uint256) {
        uint256 _collateralInBase = collateralVault.totalValue();
        return baseValueToDstableAmount(_collateralInBase);
    }

    /**
     * @notice Converts a base value to an equivalent amount of dStable tokens
     * @param baseValue The amount of base value to convert
     * @return The equivalent amount of dStable tokens
     */
    function baseValueToDstableAmount(
        uint256 baseValue
    ) public view returns (uint256) {
<<<<<<< HEAD
        return Math.mulDiv(baseValue, 10 ** dstableDecimals, BASE_UNIT);
=======
        return (baseValue * (10 ** dstableDecimals)) / baseCurrencyUnit;
>>>>>>> 46214246
    }

    /* Admin */

    /**
     * @notice Sets the AMO Manager address
     * @param _amoManager The address of the AMO Manager
     */
    function setAmoManager(
        address _amoManager
    ) external onlyRole(DEFAULT_ADMIN_ROLE) {
        amoManager = AmoManager(_amoManager);
        grantRole(AMO_MANAGER_ROLE, _amoManager);
        emit AmoManagerSet(_amoManager);
    }

    /**
     * @notice Sets the collateral vault address
     * @param _collateralVault The address of the collateral vault
     */
    function setCollateralVault(
        address _collateralVault
    ) external onlyRole(DEFAULT_ADMIN_ROLE) {
        collateralVault = CollateralVault(_collateralVault);
        emit CollateralVaultSet(_collateralVault);
    }
}<|MERGE_RESOLUTION|>--- conflicted
+++ resolved
@@ -199,11 +199,7 @@
     function baseValueToDstableAmount(
         uint256 baseValue
     ) public view returns (uint256) {
-<<<<<<< HEAD
-        return Math.mulDiv(baseValue, 10 ** dstableDecimals, BASE_UNIT);
-=======
-        return (baseValue * (10 ** dstableDecimals)) / baseCurrencyUnit;
->>>>>>> 46214246
+        return Math.mulDiv(baseValue, 10 ** dstableDecimals, baseCurrencyUnit);
     }
 
     /* Admin */
