--- conflicted
+++ resolved
@@ -78,12 +78,7 @@
      * @dev Only callable by the contract owner or an account with the DEFAULT_ADMIN_ROLE
      */
     function approveAmoManager() public onlyRole(DEFAULT_ADMIN_ROLE) {
-<<<<<<< HEAD
         dstable.forceApprove(address(amoManager), type(uint256).max);
-=======
-        // Use standard approve for trusted protocol token (dStable) and trusted protocol contract (AmoManager)
-        dstable.approve(address(amoManager), type(uint256).max);
->>>>>>> 188349af
     }
 
     /**
