import { expect } from "chai";
import { Signer } from "ethers";
import { ethers } from "hardhat";

describe("SwappableVault Tolerance Tests", function () {
  let swappableVault: any;
  let inputToken: any;
  let outputToken: any;
  let owner: Signer;
  let receiver: Signer;

  const INITIAL_SUPPLY = ethers.parseEther("1000000"); // 1M tokens
  const AMOUNT_OUT = 1000n;
  const AMOUNT_IN_MAXIMUM = 2000n;
  const DEFAULT_DEADLINE = Math.floor(Date.now() / 1000) + 3600; // 1 hour from now
  const EMPTY_EXTRA_DATA = "0x";

  beforeEach(async function () {
    [owner, receiver] = await ethers.getSigners();

    // Deploy mock ERC20 tokens
    const ERC20Mock = await ethers.getContractFactory("RewardClaimableMockERC20");
    inputToken = await ERC20Mock.deploy("Input Token", "IN");
    outputToken = await ERC20Mock.deploy("Output Token", "OUT");

    // Deploy SwappableVaultMock
    const SwappableVaultMock = await ethers.getContractFactory("SwappableVaultMock");
    swappableVault = await SwappableVaultMock.deploy();

    // Mint tokens to the vault and receiver
    await inputToken.mint(await swappableVault.getAddress(), INITIAL_SUPPLY);
    await outputToken.mint(await swappableVault.getAddress(), INITIAL_SUPPLY);
  });

  describe("Tolerance Constant", function () {
    it("should have BALANCE_DIFF_TOLERANCE = 1", async function () {
      const tolerance = await swappableVault.getBalanceDiffTolerance();
      expect(tolerance).to.equal(1n);
    });
  });

  describe("Happy Path Tests", function () {
    it("should succeed when spent equals returned amount (exact match)", async function () {
      const amountInReturned = 1500n;
      const expectedSpent = 1500n;

      await swappableVault.setAmountInToReturn(amountInReturned);

      const tx = await swappableVault.swapExactOutput(
        await inputToken.getAddress(),
        await outputToken.getAddress(),
        AMOUNT_OUT,
        AMOUNT_IN_MAXIMUM,
        await receiver.getAddress(),
        DEFAULT_DEADLINE,
        EMPTY_EXTRA_DATA,
      );

      await expect(tx).to.not.be.reverted;
    });

    it("should succeed when difference is +1 (within tolerance)", async function () {
      const amountInReturned = 1501n; // Return 1501
      const expectedSpent = 1501n; // Will spend 1501 (diff = 0, within tolerance)

      await swappableVault.setAmountInToReturn(amountInReturned);

      const tx = await swappableVault.swapExactOutput(
        await inputToken.getAddress(),
        await outputToken.getAddress(),
        AMOUNT_OUT,
        AMOUNT_IN_MAXIMUM,
        await receiver.getAddress(),
        DEFAULT_DEADLINE,
        EMPTY_EXTRA_DATA,
      );

      await expect(tx).to.not.be.reverted;
    });

    it("should succeed when difference is -1 (within tolerance)", async function () {
      // Return 1501 but spend 1500 to create a +1 difference (amountIn > spentInputTokenAmount)
      // This tests the else branch: amountIn - spentInputTokenAmount = 1 <= BALANCE_DIFF_TOLERANCE
      const amountInReturned = 1501n;
      const amountInActuallySpent = 1500n;
      await swappableVault.setAmountInParams(amountInReturned, amountInActuallySpent);

      const tx = await swappableVault.swapExactOutput(
        await inputToken.getAddress(),
        await outputToken.getAddress(),
        AMOUNT_OUT,
        AMOUNT_IN_MAXIMUM,
        await receiver.getAddress(),
        DEFAULT_DEADLINE,
        EMPTY_EXTRA_DATA,
      );

      await expect(tx).to.not.be.reverted;
    });
  });

  describe("Input Token Tracking", function () {
    it("should return actual spent amount when adapter reports higher amount", async function () {
      const amountInReported = 1502n;
      const amountInActuallySpent = 1500n;
<<<<<<< HEAD
      await swappableVault.setAmountInParams(
        amountInReported,
        amountInActuallySpent,
      );
=======
      await swappableVault.setAmountInParams(amountInReturned, amountInActuallySpent);
>>>>>>> a87710f5

      const reportedSpent = await swappableVault.swapExactOutput.staticCall(
        await inputToken.getAddress(),
        await outputToken.getAddress(),
        AMOUNT_OUT,
        AMOUNT_IN_MAXIMUM,
        await receiver.getAddress(),
        DEFAULT_DEADLINE,
        EMPTY_EXTRA_DATA,
      );
      expect(reportedSpent).to.equal(amountInActuallySpent);

      const vaultAddress = await swappableVault.getAddress();
      const balanceBefore = await inputToken.balanceOf(vaultAddress);

      await expect(
        swappableVault.swapExactOutput(
          await inputToken.getAddress(),
          await outputToken.getAddress(),
          AMOUNT_OUT,
          AMOUNT_IN_MAXIMUM,
          await receiver.getAddress(),
          DEFAULT_DEADLINE,
          EMPTY_EXTRA_DATA,
        ),
<<<<<<< HEAD
      ).to.not.be.reverted;

      const balanceAfter = await inputToken.balanceOf(vaultAddress);
      expect(balanceBefore - balanceAfter).to.equal(amountInActuallySpent);
    });

    it("should return actual spent amount when adapter reports lower amount", async function () {
      const amountInReported = 1500n;
      const amountInActuallySpent = 1502n;
      await swappableVault.setAmountInParams(
        amountInReported,
        amountInActuallySpent,
      );
=======
      ).to.be.revertedWithCustomError(swappableVault, "SpentInputTokenAmountNotEqualReturnedAmountIn");
    });

    it("should revert when difference is -2 (outside tolerance)", async function () {
      // Return 1502 but spend 1500 to create a +2 difference (amountIn > spentInputTokenAmount)
      // This tests the else branch: amountIn - spentInputTokenAmount = 2 > BALANCE_DIFF_TOLERANCE
      const amountInReturned = 1502n;
      const amountInActuallySpent = 1500n;
      await swappableVault.setAmountInParams(amountInReturned, amountInActuallySpent);
>>>>>>> a87710f5

      const reportedSpent = await swappableVault.swapExactOutput.staticCall(
        await inputToken.getAddress(),
        await outputToken.getAddress(),
        AMOUNT_OUT,
        AMOUNT_IN_MAXIMUM,
        await receiver.getAddress(),
        DEFAULT_DEADLINE,
        EMPTY_EXTRA_DATA,
      );
      expect(reportedSpent).to.equal(amountInActuallySpent);

      const vaultAddress = await swappableVault.getAddress();
      const balanceBefore = await inputToken.balanceOf(vaultAddress);

      await expect(
        swappableVault.swapExactOutput(
          await inputToken.getAddress(),
          await outputToken.getAddress(),
          AMOUNT_OUT,
          AMOUNT_IN_MAXIMUM,
          await receiver.getAddress(),
          DEFAULT_DEADLINE,
          EMPTY_EXTRA_DATA,
        ),
<<<<<<< HEAD
      ).to.not.be.reverted;

      const balanceAfter = await inputToken.balanceOf(vaultAddress);
      expect(balanceBefore - balanceAfter).to.equal(amountInActuallySpent);
=======
      ).to.be.revertedWithCustomError(swappableVault, "SpentInputTokenAmountNotEqualReturnedAmountIn");
>>>>>>> a87710f5
    });
  });

  describe("Amount In Maximum Checks", function () {
    it("should revert when spent > amountInMaximum (exceeds maximum)", async function () {
      const amountInReturned = 2001n; // Return more than maximum
      await swappableVault.setAmountInToReturn(amountInReturned);

      // This should revert with the maximum exceeded error (first check)
      await expect(
        swappableVault.swapExactOutput(
          await inputToken.getAddress(),
          await outputToken.getAddress(),
          AMOUNT_OUT,
          AMOUNT_IN_MAXIMUM, // 2000
          await receiver.getAddress(),
          DEFAULT_DEADLINE,
          EMPTY_EXTRA_DATA,
        ),
      ).to.be.revertedWithCustomError(swappableVault, "SpentInputTokenAmountGreaterThanAmountInMaximum");
    });

    it("should revert with correct error when spent = amountInMaximum + 1", async function () {
      const amountInReturned = 2001n; // Exactly 1 more than maximum
      await swappableVault.setAmountInToReturn(amountInReturned);

      // This should also revert with the maximum exceeded error
      await expect(
        swappableVault.swapExactOutput(
          await inputToken.getAddress(),
          await outputToken.getAddress(),
          AMOUNT_OUT,
          AMOUNT_IN_MAXIMUM, // 2000
          await receiver.getAddress(),
          DEFAULT_DEADLINE,
          EMPTY_EXTRA_DATA,
        ),
      ).to.be.revertedWithCustomError(swappableVault, "SpentInputTokenAmountGreaterThanAmountInMaximum");
    });
  });

  describe("Output Token Validation", function () {
    it("should succeed when output amount is exact match", async function () {
      const amountInReturned = 1500n;
      await swappableVault.setAmountInToReturn(amountInReturned);

      // Default behavior - mint exactly AMOUNT_OUT
      const tx = await swappableVault.swapExactOutput(
        await inputToken.getAddress(),
        await outputToken.getAddress(),
        AMOUNT_OUT,
        AMOUNT_IN_MAXIMUM,
        await receiver.getAddress(),
        DEFAULT_DEADLINE,
        EMPTY_EXTRA_DATA,
      );

      await expect(tx).to.not.be.reverted;
    });

    it("should succeed when receiving +1 output token (within tolerance)", async function () {
      const amountInReturned = 1500n;
      await swappableVault.setAmountInToReturn(amountInReturned);

      // Mint 1 extra token (1001 instead of 1000)
      await swappableVault.setAmountOutToMint(AMOUNT_OUT + 1n);

      const tx = await swappableVault.swapExactOutput(
        await inputToken.getAddress(),
        await outputToken.getAddress(),
        AMOUNT_OUT,
        AMOUNT_IN_MAXIMUM,
        await receiver.getAddress(),
        DEFAULT_DEADLINE,
        EMPTY_EXTRA_DATA,
      );

      await expect(tx).to.not.be.reverted;
    });

    it("should succeed when receiving -1 output token (within tolerance)", async function () {
      const amountInReturned = 1500n;
      await swappableVault.setAmountInToReturn(amountInReturned);

      // Mint 1 less token (999 instead of 1000)
      await swappableVault.setAmountOutToMint(AMOUNT_OUT - 1n);

      const tx = await swappableVault.swapExactOutput(
        await inputToken.getAddress(),
        await outputToken.getAddress(),
        AMOUNT_OUT,
        AMOUNT_IN_MAXIMUM,
        await receiver.getAddress(),
        DEFAULT_DEADLINE,
        EMPTY_EXTRA_DATA,
      );

      await expect(tx).to.not.be.reverted;
    });

    it("should revert when receiving +2 output tokens (outside tolerance)", async function () {
      const amountInReturned = 1500n;
      await swappableVault.setAmountInToReturn(amountInReturned);

      // Mint 2 extra tokens (1002 instead of 1000)
      await swappableVault.setAmountOutToMint(AMOUNT_OUT + 2n);

      await expect(
        swappableVault.swapExactOutput(
          await inputToken.getAddress(),
          await outputToken.getAddress(),
          AMOUNT_OUT,
          AMOUNT_IN_MAXIMUM,
          await receiver.getAddress(),
          DEFAULT_DEADLINE,
          EMPTY_EXTRA_DATA,
        ),
      ).to.be.revertedWithCustomError(swappableVault, "ReceivedOutputTokenAmountNotEqualAmountOut");
    });

    it("should revert when receiving -2 output tokens (outside tolerance)", async function () {
      const amountInReturned = 1500n;
      await swappableVault.setAmountInToReturn(amountInReturned);

      // Mint 2 less tokens (998 instead of 1000)
      await swappableVault.setAmountOutToMint(AMOUNT_OUT - 2n);

      await expect(
        swappableVault.swapExactOutput(
          await inputToken.getAddress(),
          await outputToken.getAddress(),
          AMOUNT_OUT,
          AMOUNT_IN_MAXIMUM,
          await receiver.getAddress(),
          DEFAULT_DEADLINE,
          EMPTY_EXTRA_DATA,
        ),
      ).to.be.revertedWithCustomError(swappableVault, "ReceivedOutputTokenAmountNotEqualAmountOut");
    });

    it("should revert when output token balance doesn't increase", async function () {
      const amountInReturned = 1500n;
      await swappableVault.setAmountInToReturn(amountInReturned);

      // Set the mock to mint 0 tokens (no output received)
      await swappableVault.setAmountOutToMint(0n);

      await expect(
        swappableVault.swapExactOutput(
          await inputToken.getAddress(),
          await outputToken.getAddress(),
          0n, // amountOut set to 0 to test no balance increase scenario
          AMOUNT_IN_MAXIMUM,
          await receiver.getAddress(),
          DEFAULT_DEADLINE,
          EMPTY_EXTRA_DATA,
        ),
      ).to.be.revertedWithCustomError(swappableVault, "OutputTokenBalanceNotIncreasedAfterSwap");
    });
  });

  describe("Edge Cases", function () {
    it("should handle zero amounts correctly", async function () {
      const amountInReturned = 0n;
      await swappableVault.setAmountInToReturn(amountInReturned);

      await expect(
        swappableVault.swapExactOutput(
          await inputToken.getAddress(),
          await outputToken.getAddress(),
          0n,
          0n,
          await receiver.getAddress(),
          DEFAULT_DEADLINE,
          EMPTY_EXTRA_DATA,
        ),
      ).to.be.revertedWithCustomError(swappableVault, "OutputTokenBalanceNotIncreasedAfterSwap");
    });

    it("should handle exactly at tolerance boundary", async function () {
      // Test exactly at +1 tolerance: return 1501, spend 1500
      const amountInReturned = 1501n;
      const amountInActuallySpent = 1500n;
      await swappableVault.setAmountInParams(amountInReturned, amountInActuallySpent);

      const tx = await swappableVault.swapExactOutput(
        await inputToken.getAddress(),
        await outputToken.getAddress(),
        AMOUNT_OUT,
        AMOUNT_IN_MAXIMUM,
        await receiver.getAddress(),
        DEFAULT_DEADLINE,
        EMPTY_EXTRA_DATA,
      );

      await expect(tx).to.not.be.reverted;
    });
  });

  describe("Gas Usage", function () {
    it("should not significantly increase gas usage", async function () {
      const amountInReturned = 1500n;
      await swappableVault.setAmountInToReturn(amountInReturned);

      const tx = await swappableVault.swapExactOutput(
        await inputToken.getAddress(),
        await outputToken.getAddress(),
        AMOUNT_OUT,
        AMOUNT_IN_MAXIMUM,
        await receiver.getAddress(),
        DEFAULT_DEADLINE,
        EMPTY_EXTRA_DATA,
      );

      const receipt = await tx.wait();

      // Gas usage should be reasonable (less than 100k gas for the swap logic)
      expect(receipt!.gasUsed).to.be.lt(100000n);
    });
  });
});<|MERGE_RESOLUTION|>--- conflicted
+++ resolved
@@ -103,14 +103,10 @@
     it("should return actual spent amount when adapter reports higher amount", async function () {
       const amountInReported = 1502n;
       const amountInActuallySpent = 1500n;
-<<<<<<< HEAD
       await swappableVault.setAmountInParams(
         amountInReported,
         amountInActuallySpent,
       );
-=======
-      await swappableVault.setAmountInParams(amountInReturned, amountInActuallySpent);
->>>>>>> a87710f5
 
       const reportedSpent = await swappableVault.swapExactOutput.staticCall(
         await inputToken.getAddress(),
@@ -136,7 +132,6 @@
           DEFAULT_DEADLINE,
           EMPTY_EXTRA_DATA,
         ),
-<<<<<<< HEAD
       ).to.not.be.reverted;
 
       const balanceAfter = await inputToken.balanceOf(vaultAddress);
@@ -150,17 +145,6 @@
         amountInReported,
         amountInActuallySpent,
       );
-=======
-      ).to.be.revertedWithCustomError(swappableVault, "SpentInputTokenAmountNotEqualReturnedAmountIn");
-    });
-
-    it("should revert when difference is -2 (outside tolerance)", async function () {
-      // Return 1502 but spend 1500 to create a +2 difference (amountIn > spentInputTokenAmount)
-      // This tests the else branch: amountIn - spentInputTokenAmount = 2 > BALANCE_DIFF_TOLERANCE
-      const amountInReturned = 1502n;
-      const amountInActuallySpent = 1500n;
-      await swappableVault.setAmountInParams(amountInReturned, amountInActuallySpent);
->>>>>>> a87710f5
 
       const reportedSpent = await swappableVault.swapExactOutput.staticCall(
         await inputToken.getAddress(),
@@ -186,14 +170,7 @@
           DEFAULT_DEADLINE,
           EMPTY_EXTRA_DATA,
         ),
-<<<<<<< HEAD
-      ).to.not.be.reverted;
-
-      const balanceAfter = await inputToken.balanceOf(vaultAddress);
-      expect(balanceBefore - balanceAfter).to.equal(amountInActuallySpent);
-=======
       ).to.be.revertedWithCustomError(swappableVault, "SpentInputTokenAmountNotEqualReturnedAmountIn");
->>>>>>> a87710f5
     });
   });
 
