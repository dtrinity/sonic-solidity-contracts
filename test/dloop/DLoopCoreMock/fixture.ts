--- conflicted
+++ resolved
@@ -80,11 +80,8 @@
     LOWER_BOUND_BPS,
     UPPER_BOUND_BPS,
     MAX_SUBSIDY_BPS,
-<<<<<<< HEAD
     MIN_DEVIATION_BPS,
-=======
     0, // withdrawalFeeBps
->>>>>>> 2aeb5f69
     mockPool,
   );
 
