--- conflicted
+++ resolved
@@ -1,8 +1,3 @@
-<<<<<<< HEAD
-import axios from "axios";
-
-const HOSTED_SDK_URL = "https://api-v2.pendle.finance/core/";
-=======
 import axios, { AxiosResponse } from "axios";
 
 const HOSTED_SDK_URL = "https://api-v2.pendle.finance/core/";
@@ -17,7 +12,6 @@
     type: "function",
   },
 ];
->>>>>>> a4e508cf
 
 type MethodReturnType<Data> = {
   tx: {
@@ -26,8 +20,6 @@
     value: string;
   };
   data: Data;
-<<<<<<< HEAD
-=======
 };
 
 export type SwapData = { amountOut: string; priceImpact: number };
@@ -35,7 +27,6 @@
   amountLpOut: string;
   amountYtOut: string;
   priceImpact: number;
->>>>>>> a4e508cf
 };
 export type AddLiquidityDualData = { amountOut: string; priceImpact: number };
 export type RemoveLiquidityData = { amountOut: string; priceImpact: number };
@@ -55,31 +46,6 @@
 };
 export type RollOverPtData = { amountPtOut: string; priceImpact: number };
 
-<<<<<<< HEAD
-export type SwapData = { amountOut: string; priceImpact: number };
-export type AddLiquidityData = {
-  amountLpOut: string;
-  amountYtOut: string;
-  priceImpact: number;
-};
-export type AddLiquidityDualData = { amountOut: string; priceImpact: number };
-export type RemoveLiquidityData = { amountOut: string; priceImpact: number };
-export type RemoveLiquidityDualData = {
-  amountTokenOut: string;
-  amountPtOut: string;
-  priceImpact: number;
-};
-export type MintPyData = { amountOut: string; priceImpact: number };
-export type MintSyData = { amountOut: string; priceImpact: number };
-export type RedeemPyData = { amountOut: string; priceImpact: number };
-export type RedeemSyData = { amountOut: string; priceImpact: number };
-export type TransferLiquidityData = {
-  amountLpOut: string;
-  amountYtOut: string;
-  priceImpact: number;
-};
-export type RollOverPtData = { amountPtOut: string; priceImpact: number };
-=======
 /**
  * Interface for PT market information
  */
@@ -111,7 +77,6 @@
 interface PendleMarketsResponse {
   markets: PendleMarket[];
 }
->>>>>>> a4e508cf
 
 export interface LimitOrderResponse {
   /** Hash of the order */
@@ -144,27 +109,6 @@
   failSafeRate: string;
   /** Bytes string for permit */
   permit: string;
-<<<<<<< HEAD
-}
-
-/**
- *
- * @param path
- * @param params
- */
-export async function callSDK<Data>(
-  path: string,
-  params: Record<string, any> = {},
-) {
-  const response = await axios.get<MethodReturnType<Data>>(
-    HOSTED_SDK_URL + path,
-    {
-      params,
-    },
-  );
-
-  return response;
-=======
 }
 
 /**
@@ -322,5 +266,4 @@
     );
     return false;
   }
->>>>>>> a4e508cf
 }