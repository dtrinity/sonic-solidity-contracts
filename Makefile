-include ./.env


ROLES_NETWORK ?= sonic_mainnet
ROLES_MANIFEST ?= manifests/sonic-mainnet-roles.json
ROLES_SCAN_ARGS ?= --drift-check
ROLES_TRANSFER_ARGS ?=
ROLES_REVOKE_ARGS ?=

SHARED_ENABLE_SLITHER_TARGETS := 0
include .shared/Makefile

override TS_NODE := TS_NODE_TRANSPILE_ONLY=1 TS_NODE_PROJECT=$(PROJECT_ROOT)/tsconfig.shared.json $(YARN) ts-node --project $(PROJECT_ROOT)/tsconfig.shared.json

MANIFEST_DEPLOYER := $(shell node -e "const fs=require('fs');const path=require('path');try{const m=JSON.parse(fs.readFileSync(path.resolve('$(ROLES_MANIFEST)'),'utf8'));if(m.deployer){process.stdout.write(m.deployer);}}catch(e){}")
MANIFEST_GOVERNANCE := $(shell node -e "const fs=require('fs');const path=require('path');try{const m=JSON.parse(fs.readFileSync(path.resolve('$(ROLES_MANIFEST)'),'utf8'));if(m.governance){process.stdout.write(m.governance);}}catch(e){}")

network ?= $(ROLES_NETWORK)
manifest ?= $(ROLES_MANIFEST)
deployer ?= $(MANIFEST_DEPLOYER)
governance ?= $(MANIFEST_GOVERNANCE)

$(shell mkdir -p reports/roles)

##############
## Testing  ##
##############

test: test.hardhat test.typescript ## Run all tests

test.ci: test.hardhat test.typescript.unit ## Run all deterministic tests in CI mode

test.typescript: test.typescript.unit test.typescript.integ ## Run the typescript tests

test.typescript.unit: ## Run the typescript unit tests
	@yarn jest --detectOpenHandles --testPathPattern=test\\.unit\\.ts --passWithNoTests

test.typescript.integ: ## Run the typescript integration tests
	@yarn jest --detectOpenHandles --testPathPattern=test\\.integ\\.ts --passWithNoTests

test.hardhat: ## Run the hardhat tests
	@yarn hardhat test

######################
## Static Analysis  ##
######################

mythril: ## Run Mythril security analysis on all contracts
	@echo "Running Mythril security analysis on all contracts..."
	@./scripts/mythril/run_mythril.py --max-workers 8 --timeout 300 --max-depth 18
	@echo "Generating Mythril analysis summary..."
	@./scripts/mythril/generate_summary.py

mythril.focused: ## Run Mythril on specific contract (usage: make mythril.focused contract=ContractName)
	@if [ "$(contract)" = "" ]; then \
		echo "Must provide 'contract' argument. Example: 'make mythril.focused contract=contracts/dlend/core/protocol/pool/Pool.sol'"; \
		exit 1; \
	fi
	@echo "Running Mythril analysis on $(contract)..."
	@./scripts/mythril/run_mythril.py --contract "$(contract)" --timeout 300 -t 10 --max-depth 18 --call-depth-limit 8

mythril.summary: ## Generate summary from existing Mythril results
	@echo "Generating Mythril analysis summary..."
	@./scripts/mythril/generate_summary.py

audit: slither mythril ## Run full security analysis (Slither + full Mythril)
	@echo "Full security analysis completed!"

################
## Deployment ##
################

deploy: ## Deploy the contracts
	@yarn hardhat deploy

clean-deployments: ## Clean the deployments for a given network which matches at least one keyword in the deployment_keywords
	@if [ "$(network)" = "" ]; then \
		echo "Must provide 'network' argument"; \
		exit 1; \
	fi
	@if [ "$(deployment_keywords)" = "" ]; then \
		echo "Must provide 'deployment_keywords' argument. Example: 'deployment_keywords=ContractA,ContractB,PrefixC,PostfixD'"; \
		exit 1; \
	fi
	@echo "Resetting deployments for $(network)"
	@./scripts/deployment/clean-deployments.sh $(deployment_keywords) $(network)

####################
## Block explorer ##
####################

explorer.verify.sonic_testnet: ## Verify contracts on sonic testnet
	@echo "Verifying contracts on sonic testnet..."
<<<<<<< HEAD
	@if [ -z "$(ETHERSCAN_API_KEY)" ]; then \
		echo "ETHERSCAN_API_KEY environment variable must be set"; \
		exit 1; \
	fi
	@ETHERSCAN_API_KEY="$(ETHERSCAN_API_KEY)" yarn hardhat --network sonic_testnet etherscan-verify

explorer.verify.sonic_mainnet: ## Verify contracts on sonic mainnet
	@echo "Verifying contracts on sonic mainnet..."
	@if [ -z "$(ETHERSCAN_API_KEY)" ]; then \
		echo "ETHERSCAN_API_KEY environment variable must be set"; \
		exit 1; \
	fi
	@ETHERSCAN_API_KEY="$(ETHERSCAN_API_KEY)" yarn hardhat --network sonic_mainnet etherscan-verify
=======
	@yarn hardhat --network sonic_testnet etherscan-verify --api-key 4EJCRRD3JKIE6TKF6ME7AKVYWFEJI79A26 --api-url "https://api.etherscan.io/v2/api?chainid=14601"

explorer.verify.sonic_mainnet: ## Verify contracts on sonic mainnet
	@echo "Verifying contracts on sonic mainnet..."
	@yarn hardhat --network sonic_mainnet etherscan-verify --api-key 4EJCRRD3JKIE6TKF6ME7AKVYWFEJI79A26 --api-url "https://api.etherscan.io/v2/api?chainid=146"

explorer.verify.focused: ## Verify a single contract on specified network (usage: make explorer.verify.focused network=sonic_testnet contract=ContractName)
	@if [ "$(network)" = "" ]; then \
		echo "Must provide 'network' argument. Example: 'make explorer.verify.focused network=sonic_testnet contract=MyContract'"; \
		exit 1; \
	fi
	@if [ "$(contract)" = "" ]; then \
		echo "Must provide 'contract' argument. Example: 'make explorer.verify.focused network=sonic_testnet contract=MyContract'"; \
		exit 1; \
	fi
	@if [ "$(network)" = "sonic_testnet" ]; then \
		echo "Verifying $(contract) on sonic testnet..."; \
		echo "Network: sonic_testnet"; \
		echo "API URL: https://api.etherscan.io/v2/api?chainid=14601"; \
		echo "Contract Name: $(contract)"; \
		echo "Running verification command..."; \
		yarn hardhat --network sonic_testnet etherscan-verify --api-key 4EJCRRD3JKIE6TKF6ME7AKVYWFEJI79A26 --api-url "https://api.etherscan.io/v2/api?chainid=14601" --contract-name $(contract) --verbose; \
	elif [ "$(network)" = "sonic_mainnet" ]; then \
		echo "Verifying $(contract) on sonic mainnet..."; \
		echo "Network: sonic_mainnet"; \
		echo "API URL: https://api.etherscan.io/v2/api?chainid=146"; \
		echo "Contract Name: $(contract)"; \
		echo "Running verification command..."; \
		yarn hardhat --network sonic_mainnet etherscan-verify --api-key 4EJCRRD3JKIE6TKF6ME7AKVYWFEJI79A26 --api-url "https://api.etherscan.io/v2/api?chainid=146" --contract-name $(contract) --verbose; \
	else \
		echo "Unsupported network: $(network). Use 'sonic_testnet' or 'sonic_mainnet'"; \
		exit 1; \
	fi
>>>>>>> e68d4278

##############
## Building ##
##############

compile: ## Compile the contracts
	@yarn hardhat compile

clean: ## When renaming directories or files, run this to clean up
	@rm -rf typechain-types
	@rm -rf artifacts
	@rm -rf cache
	@echo "Cleaned solidity cache and artifacts. Remember to recompile."

.PHONY: \
	test test.ci test.typescript test.typescript.unit test.typescript.integ test.hardhat \
	mythril mythril.focused mythril.summary audit \
	deploy clean-deployments explorer.verify.sonic_testnet explorer.verify.sonic_mainnet \
	compile clean<|MERGE_RESOLUTION|>--- conflicted
+++ resolved
@@ -91,13 +91,11 @@
 
 explorer.verify.sonic_testnet: ## Verify contracts on sonic testnet
 	@echo "Verifying contracts on sonic testnet..."
-<<<<<<< HEAD
 	@if [ -z "$(ETHERSCAN_API_KEY)" ]; then \
 		echo "ETHERSCAN_API_KEY environment variable must be set"; \
 		exit 1; \
 	fi
 	@ETHERSCAN_API_KEY="$(ETHERSCAN_API_KEY)" yarn hardhat --network sonic_testnet etherscan-verify
-
 explorer.verify.sonic_mainnet: ## Verify contracts on sonic mainnet
 	@echo "Verifying contracts on sonic mainnet..."
 	@if [ -z "$(ETHERSCAN_API_KEY)" ]; then \
@@ -105,14 +103,12 @@
 		exit 1; \
 	fi
 	@ETHERSCAN_API_KEY="$(ETHERSCAN_API_KEY)" yarn hardhat --network sonic_mainnet etherscan-verify
-=======
-	@yarn hardhat --network sonic_testnet etherscan-verify --api-key 4EJCRRD3JKIE6TKF6ME7AKVYWFEJI79A26 --api-url "https://api.etherscan.io/v2/api?chainid=14601"
-
-explorer.verify.sonic_mainnet: ## Verify contracts on sonic mainnet
-	@echo "Verifying contracts on sonic mainnet..."
-	@yarn hardhat --network sonic_mainnet etherscan-verify --api-key 4EJCRRD3JKIE6TKF6ME7AKVYWFEJI79A26 --api-url "https://api.etherscan.io/v2/api?chainid=146"
 
 explorer.verify.focused: ## Verify a single contract on specified network (usage: make explorer.verify.focused network=sonic_testnet contract=ContractName)
+	@if [ -z "$(ETHERSCAN_API_KEY)" ]; then \
+		echo "ETHERSCAN_API_KEY environment variable must be set"; \
+		exit 1; \
+	fi
 	@if [ "$(network)" = "" ]; then \
 		echo "Must provide 'network' argument. Example: 'make explorer.verify.focused network=sonic_testnet contract=MyContract'"; \
 		exit 1; \
@@ -123,23 +119,14 @@
 	fi
 	@if [ "$(network)" = "sonic_testnet" ]; then \
 		echo "Verifying $(contract) on sonic testnet..."; \
-		echo "Network: sonic_testnet"; \
-		echo "API URL: https://api.etherscan.io/v2/api?chainid=14601"; \
-		echo "Contract Name: $(contract)"; \
-		echo "Running verification command..."; \
-		yarn hardhat --network sonic_testnet etherscan-verify --api-key 4EJCRRD3JKIE6TKF6ME7AKVYWFEJI79A26 --api-url "https://api.etherscan.io/v2/api?chainid=14601" --contract-name $(contract) --verbose; \
+		ETHERSCAN_API_KEY="$(ETHERSCAN_API_KEY)" yarn hardhat --network sonic_testnet etherscan-verify --contract-name $(contract); \
 	elif [ "$(network)" = "sonic_mainnet" ]; then \
 		echo "Verifying $(contract) on sonic mainnet..."; \
-		echo "Network: sonic_mainnet"; \
-		echo "API URL: https://api.etherscan.io/v2/api?chainid=146"; \
-		echo "Contract Name: $(contract)"; \
-		echo "Running verification command..."; \
-		yarn hardhat --network sonic_mainnet etherscan-verify --api-key 4EJCRRD3JKIE6TKF6ME7AKVYWFEJI79A26 --api-url "https://api.etherscan.io/v2/api?chainid=146" --contract-name $(contract) --verbose; \
+		ETHERSCAN_API_KEY="$(ETHERSCAN_API_KEY)" yarn hardhat --network sonic_mainnet etherscan-verify --contract-name $(contract); \
 	else \
 		echo "Unsupported network: $(network). Use 'sonic_testnet' or 'sonic_mainnet'"; \
 		exit 1; \
 	fi
->>>>>>> e68d4278
 
 ##############
 ## Building ##
