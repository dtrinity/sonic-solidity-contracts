import { ZeroAddress } from "ethers";
import { HardhatRuntimeEnvironment } from "hardhat/types";

import { ONE_PERCENT_BPS } from "../../typescript/common/bps_constants";
import {
  DS_TOKEN_ID,
  DUSD_TOKEN_ID,
  INCENTIVES_PROXY_ID,
<<<<<<< HEAD
=======
  SDUSD_DSTAKE_TOKEN_ID,
>>>>>>> 4431b9fa
} from "../../typescript/deploy-ids";
import {
  ORACLE_AGGREGATOR_BASE_CURRENCY_UNIT,
  ORACLE_AGGREGATOR_PRICE_DECIMALS,
} from "../../typescript/oracle_aggregator/constants";
import {
  rateStrategyHighLiquidityStable,
  rateStrategyHighLiquidityVolatile,
  rateStrategyMediumLiquidityStable,
  rateStrategyMediumLiquidityVolatile,
} from "../dlend/interest-rate-strategies";
import {
  strategyDS,
  strategyDUSD,
  strategySfrxUSD,
  strategyStS,
  strategyWstkscUSD,
} from "../dlend/reserves-params";
import { Config } from "../types";

const wSAddress = "0x039e2fB66102314Ce7b64Ce5Ce3E5183bc94aD38";

/**
 * Get the configuration for the network
 *
 * @param _hre - Hardhat Runtime Environment
 * @returns The configuration for the network
 */
export async function getConfig(
  _hre: HardhatRuntimeEnvironment
): Promise<Config> {
  // Token info will only be populated after their deployment
  const dUSDDeployment = await _hre.deployments.getOrNull(DUSD_TOKEN_ID);
  const dSDeployment = await _hre.deployments.getOrNull(DS_TOKEN_ID);
  const USDCDeployment = await _hre.deployments.getOrNull("USDC");
  const USDSDeployment = await _hre.deployments.getOrNull("USDS");
  const sUSDSDeployment = await _hre.deployments.getOrNull("sUSDS");
  const frxUSDDeployment = await _hre.deployments.getOrNull("frxUSD");
  const sfrxUSDDeployment = await _hre.deployments.getOrNull("sfrxUSD");
  const wOSTokenDeployment = await _hre.deployments.getOrNull("wOS");
  const stSTokenDeployment = await _hre.deployments.getOrNull("stS");
  const wstkscUSDDeployment = await _hre.deployments.getOrNull("wstkscUSD");

  // Fetch deployed dLend StaticATokenLM wrapper (optional, may be undefined on testnet)
  const dLendATokenWrapperDUSDDeployment = await _hre.deployments.getOrNull(
    "dLend_ATokenWrapper_dUSD"
  );

  // Fetch deployed dLend RewardsController (optional)
  const rewardsControllerDeployment =
    await _hre.deployments.getOrNull(INCENTIVES_PROXY_ID);

  // Fetch deployed dLend aToken for dUSD (optional)
  const aTokenDUSDDeployment = await _hre.deployments.getOrNull("dLEND-dUSD");

  // Fetch deployed dSTAKE token for sdUSD (optional)
  const sdUSDDeployment = await _hre.deployments.getOrNull(
    SDUSD_DSTAKE_TOKEN_ID
  );
  // Get mock oracle deployments
  const mockOracleNameToAddress: Record<string, string> = {};
  const mockOracleAddressesDeployment = await _hre.deployments.getOrNull(
    "MockOracleNameToAddress"
  );

  // Fetch deployed dLend StaticATokenLM wrappers
  const dLendATokenWrapperDUSDDeployment = await _hre.deployments.getOrNull(
    "dLend_ATokenWrapper_dUSD",
  );

  // Fetch deployed dLend aTokens
  const aTokenDUSDDeployment = await _hre.deployments.getOrNull("dLEND-dUSD");

  // Fetch deployed dLend RewardsController
  const rewardsControllerDeployment =
    await _hre.deployments.getOrNull(INCENTIVES_PROXY_ID);

  if (mockOracleAddressesDeployment?.linkedData) {
    Object.assign(
      mockOracleNameToAddress,
      mockOracleAddressesDeployment.linkedData
    );
  } else {
    console.warn(
      "WARN: MockOracleNameToAddress deployment not found or has no linkedData. Oracle configuration might be incomplete."
    );
  }

  const { deployer } = await _hre.getNamedAccounts();

  return {
    MOCK_ONLY: {
      tokens: {
        USDC: {
          name: "USD Coin",
          address: USDCDeployment?.address,
          decimals: 6,
          initialSupply: 1e6,
        },
        USDS: {
          name: "USDS Stablecoin",
          address: USDSDeployment?.address,
          decimals: 18,
          initialSupply: 1e6,
        },
        sUSDS: {
          name: "Savings USDS",
          address: sUSDSDeployment?.address,
          decimals: 18,
          initialSupply: 1e6,
        },
        frxUSD: {
          name: "Frax USD",
          address: frxUSDDeployment?.address,
          decimals: 18,
          initialSupply: 1e6,
        },
        sfrxUSD: {
          name: "Staked Frax USD",
          address: sfrxUSDDeployment?.address,
          decimals: 18,
          initialSupply: 1e6,
        },
        wOS: {
          name: "Wrapped Origin S",
          address: wOSTokenDeployment?.address,
          decimals: 18,
          initialSupply: 1e6,
        },
        stS: {
          name: "Beets Staked S",
          address: stSTokenDeployment?.address,
          decimals: 18,
          initialSupply: 1e6,
        },
        wstkscUSD: {
          name: "Wrapped Staked Sonic USD",
          address: wstkscUSDDeployment?.address,
          decimals: 18,
          initialSupply: 1e6,
        },
      },
      curvePools: {},
    },
    tokenAddresses: {
      dUSD: emptyStringIfUndefined(dUSDDeployment?.address),
      dS: emptyStringIfUndefined(dSDeployment?.address),
      wS: wSAddress,
      sfrxUSD: emptyStringIfUndefined(sfrxUSDDeployment?.address), // Used by dLEND
      stS: emptyStringIfUndefined(stSTokenDeployment?.address), // Used by dLEND
      wstkscUSD: emptyStringIfUndefined(wstkscUSDDeployment?.address), // Used by dLEND
    },
    walletAddresses: {
      governanceMultisig: "0xd2f775Ff2cD41bfe43C7A8c016eD10393553fe44", // Actually just the testnet deployer address
      incentivesVault: "0xd2f775Ff2cD41bfe43C7A8c016eD10393553fe44", // Actually just the testnet deployer address
    },
    dStables: {
      dUSD: {
        collaterals: [
          USDCDeployment?.address || ZeroAddress,
          USDSDeployment?.address || ZeroAddress,
          sUSDSDeployment?.address || ZeroAddress,
          frxUSDDeployment?.address || ZeroAddress,
          sfrxUSDDeployment?.address || ZeroAddress,
        ],
        initialFeeReceiver: deployer,
        initialRedemptionFeeBps: 1 * ONE_PERCENT_BPS,
      },
      dS: {
        collaterals: [
          wSAddress,
          wOSTokenDeployment?.address || ZeroAddress,
          stSTokenDeployment?.address || ZeroAddress,
        ],
        initialFeeReceiver: deployer,
        initialRedemptionFeeBps: 1 * ONE_PERCENT_BPS,
      },
    },
    dLoop: {
      dUSDAddress: dUSDDeployment?.address || "",
      coreVaults: {
        "3x_sFRAX_dUSD": {
          venue: "dlend",
          name: "Leveraged sFRAX-dUSD Vault",
          symbol: "FRAX-dUSD-3x",
          underlyingAsset: sfrxUSDDeployment?.address || "",
          dStable: dUSDDeployment?.address || "",
          targetLeverageBps: 300 * ONE_PERCENT_BPS, // 300% leverage, meaning 3x leverage
          lowerBoundTargetLeverageBps: 200 * ONE_PERCENT_BPS, // 200% leverage, meaning 2x leverage
          upperBoundTargetLeverageBps: 400 * ONE_PERCENT_BPS, // 400% leverage, meaning 4x leverage
          maxSubsidyBps: 2 * ONE_PERCENT_BPS, // 2% subsidy
          extraParams: {
            targetStaticATokenWrapper:
              "0x0000000000000000000000000000000000000000", // TODO: add real mock address
            treasury: deployer,
            maxTreasuryFeeBps: "1000",
            initialTreasuryFeeBps: "500",
            initialExchangeThreshold: "100",
          },
        },
      },
      depositors: {
        odos: {
          router: "0x0000000000000000000000000000000000000000", // dummy address
        },
      },
      redeemers: {
        odos: {
          router: "0x0000000000000000000000000000000000000000", // dummy address
        },
      },
      decreaseLeverage: {
        odos: {
          router: "0x0000000000000000000000000000000000000000", // dummy address
        },
      },
      increaseLeverage: {
        odos: {
          router: "0x0000000000000000000000000000000000000000", // dummy address
        },
      },
    },
    oracleAggregators: {
      USD: {
        hardDStablePeg: 10n ** BigInt(ORACLE_AGGREGATOR_PRICE_DECIMALS),
        priceDecimals: ORACLE_AGGREGATOR_PRICE_DECIMALS,
        baseCurrency: ZeroAddress, // Note that USD is represented by the zero address, per Aave's convention
        api3OracleAssets: {
          // All configurations moved to redstoneOracleAssets
          plainApi3OracleWrappers: {},
          api3OracleWrappersWithThresholding: {},
          compositeApi3OracleWrappersWithThresholding: {},
        },
        redstoneOracleAssets: {
          // Moved from API3
          plainRedstoneOracleWrappers: {
            [wSAddress]: mockOracleNameToAddress["wS_USD"],
            [dSDeployment?.address || ""]: mockOracleNameToAddress["wS_USD"],
          },
          // Moved from API3
          redstoneOracleWrappersWithThresholding: {
            ...(USDCDeployment?.address && mockOracleNameToAddress["USDC_USD"]
              ? {
                  [USDCDeployment.address]: {
                    feed: mockOracleNameToAddress["USDC_USD"], // Changed from proxy
                    lowerThreshold: ORACLE_AGGREGATOR_BASE_CURRENCY_UNIT,
                    fixedPrice: ORACLE_AGGREGATOR_BASE_CURRENCY_UNIT,
                  },
                }
              : {}),
            ...(USDSDeployment?.address && mockOracleNameToAddress["USDS_USD"]
              ? {
                  [USDSDeployment.address]: {
                    feed: mockOracleNameToAddress["USDS_USD"], // Changed from proxy
                    lowerThreshold: ORACLE_AGGREGATOR_BASE_CURRENCY_UNIT,
                    fixedPrice: ORACLE_AGGREGATOR_BASE_CURRENCY_UNIT,
                  },
                }
              : {}),
            ...(frxUSDDeployment?.address &&
            mockOracleNameToAddress["frxUSD_USD"]
              ? {
                  [frxUSDDeployment.address]: {
                    feed: mockOracleNameToAddress["frxUSD_USD"], // Changed from proxy
                    lowerThreshold: ORACLE_AGGREGATOR_BASE_CURRENCY_UNIT,
                    fixedPrice: ORACLE_AGGREGATOR_BASE_CURRENCY_UNIT,
                  },
                }
              : {}),
          },
          // Moved from API3
          compositeRedstoneOracleWrappersWithThresholding: {
            // sUSDS composite feed (sUSDS/USDS * USDS/USD)
            ...(sUSDSDeployment?.address &&
            mockOracleNameToAddress["sUSDS_USDS"] &&
            mockOracleNameToAddress["USDS_USD"]
              ? {
                  [sUSDSDeployment.address]: {
                    feedAsset: sUSDSDeployment.address,
                    feed1: mockOracleNameToAddress["sUSDS_USDS"], // Changed from proxy1
                    feed2: mockOracleNameToAddress["USDS_USD"], // Changed from proxy2
                    lowerThresholdInBase1: 0n, // No threshold for sUSDS/USDS
                    fixedPriceInBase1: 0n,
                    lowerThresholdInBase2: ORACLE_AGGREGATOR_BASE_CURRENCY_UNIT, // Threshold for USDS/USD
                    fixedPriceInBase2: ORACLE_AGGREGATOR_BASE_CURRENCY_UNIT,
                  },
                }
              : {}),
            // sfrxUSD composite feed (sfrxUSD/frxUSD * frxUSD/USD)
            ...(sfrxUSDDeployment?.address &&
            mockOracleNameToAddress["sfrxUSD_frxUSD"] &&
            mockOracleNameToAddress["frxUSD_USD"]
              ? {
                  [sfrxUSDDeployment.address]: {
                    feedAsset: sfrxUSDDeployment.address,
                    feed1: mockOracleNameToAddress["sfrxUSD_frxUSD"], // Changed from proxy1
                    feed2: mockOracleNameToAddress["frxUSD_USD"], // Changed from proxy2
                    lowerThresholdInBase1: 0n, // No threshold for sfrxUSD/frxUSD
                    fixedPriceInBase1: 0n,
                    lowerThresholdInBase2: ORACLE_AGGREGATOR_BASE_CURRENCY_UNIT, // Threshold for frxUSD/USD
                    fixedPriceInBase2: ORACLE_AGGREGATOR_BASE_CURRENCY_UNIT,
                  },
                }
              : {}),
            ...(wstkscUSDDeployment?.address &&
            mockOracleNameToAddress["wstkscUSD_scUSD"] &&
            mockOracleNameToAddress["scUSD_USD"]
              ? {
                  [wstkscUSDDeployment.address]: {
                    feedAsset: wstkscUSDDeployment.address,
                    feed1: mockOracleNameToAddress["wstkscUSD_scUSD"],
                    feed2: mockOracleNameToAddress["scUSD_USD"],
                    lowerThresholdInBase1: 0n,
                    fixedPriceInBase1: 0n,
                    lowerThresholdInBase2: 0n,
                    fixedPriceInBase2: 0n,
                  },
                }
              : {}),
            // Used by dLEND, and thus need USD feed
            ...(stSTokenDeployment?.address
              ? {
                  [stSTokenDeployment.address]: {
                    feedAsset: stSTokenDeployment.address,
                    feed1: mockOracleNameToAddress["stS_S"], // Changed from proxy1
                    feed2: mockOracleNameToAddress["wS_USD"], // Changed from proxy2
                    lowerThresholdInBase1: 0n,
                    fixedPriceInBase1: 0n,
                    lowerThresholdInBase2: 0n,
                    fixedPriceInBase2: 0n,
                  },
                }
              : {}),
            // Used by dLEND, and thus need USD feed
            ...(wOSTokenDeployment?.address
              ? {
                  [wOSTokenDeployment.address]: {
                    feedAsset: wOSTokenDeployment.address,
                    feed1: mockOracleNameToAddress["wOS_S"], // Changed from proxy1
                    feed2: mockOracleNameToAddress["wS_USD"], // Changed from proxy2
                    lowerThresholdInBase1: 0n,
                    fixedPriceInBase1: 0n,
                    lowerThresholdInBase2: 0n,
                    fixedPriceInBase2: 0n,
                  },
                }
              : {}),
          },
        },
      },
      S: {
        hardDStablePeg: 10n ** 18n, // wS has 18 decimals
        priceDecimals: 18, // wS has 18 decimals
        baseCurrency: wSAddress, // We use wS to represent S since S is not ERC20
        api3OracleAssets: {
          // All configurations moved to redstoneOracleAssets
          plainApi3OracleWrappers: {},
          api3OracleWrappersWithThresholding: {},
          compositeApi3OracleWrappersWithThresholding: {},
        },
        redstoneOracleAssets: {
          // Moved from API3
          plainRedstoneOracleWrappers: {
            ...(wOSTokenDeployment?.address && mockOracleNameToAddress["wOS_S"]
              ? {
                  [wOSTokenDeployment.address]:
                    mockOracleNameToAddress["wOS_S"],
                }
              : {}),
            ...(stSTokenDeployment?.address && mockOracleNameToAddress["stS_S"]
              ? {
                  [stSTokenDeployment.address]:
                    mockOracleNameToAddress["stS_S"],
                }
              : {}),
            // Add Redstone feeds here when available
          },
          // Moved from API3 (empty)
          redstoneOracleWrappersWithThresholding: {
            // Add Redstone feeds with thresholding here when available
          },
          // Moved from API3 (empty)
          compositeRedstoneOracleWrappersWithThresholding: {
            // Add composite Redstone feeds here when available
          },
        },
      },
    },
    dLend: {
      providerID: 1, // Arbitrary as long as we don't repeat
      flashLoanPremium: {
        total: 0.0005e4, // 0.05%
        protocol: 0.0004e4, // 0.04%
      },
      rateStrategies: [
        rateStrategyHighLiquidityVolatile,
        rateStrategyMediumLiquidityVolatile,
        rateStrategyHighLiquidityStable,
        rateStrategyMediumLiquidityStable,
      ],
      reservesConfig: {
        dUSD: strategyDUSD,
        dS: strategyDS,
        stS: strategyStS,
        sfrxUSD: strategySfrxUSD,
        wstkscUSD: strategyWstkscUSD,
      },
    },
    dStake: {
      sdUSD: {
        dStable: emptyStringIfUndefined(dUSDDeployment?.address),
        name: "Staked dUSD",
        symbol: "sdUSD",
        initialAdmin: deployer,
        initialFeeManager: deployer,
        initialWithdrawalFeeBps: 10,
        adapters: [
          {
            vaultAsset: emptyStringIfUndefined(
              dLendATokenWrapperDUSDDeployment?.address
            ),
            adapterContract: "WrappedDLendConversionAdapter",
          },
        ],
        defaultDepositVaultAsset: emptyStringIfUndefined(
          dLendATokenWrapperDUSDDeployment?.address
        ),
        collateralVault: "DStakeCollateralVault_sdUSD",
        collateralExchangers: [deployer],
        dLendRewardManager: {
          managedVaultAsset: emptyStringIfUndefined(
            dLendATokenWrapperDUSDDeployment?.address
          ),
          dLendAssetToClaimFor: emptyStringIfUndefined(
            aTokenDUSDDeployment?.address
          ),
          dLendRewardsController: emptyStringIfUndefined(
            rewardsControllerDeployment?.address
          ),
          treasury: deployer,
          maxTreasuryFeeBps: 500,
          initialTreasuryFeeBps: 100,
          initialExchangeThreshold: 1e6,
          initialAdmin: deployer,
          initialRewardsManager: deployer,
        },
      },
    },
    vesting: {
      name: "dBOOST sdUSD Season 1",
      symbol: "sdUSD-S1",
      dstakeToken: emptyStringIfUndefined(sdUSDDeployment?.address),
      vestingPeriod: 180 * 24 * 60 * 60, // 6 months
      maxTotalSupply: _hre.ethers.parseUnits("20000000", 18).toString(), // 20M tokens
      initialOwner: deployer,
      minDepositThreshold: _hre.ethers.parseUnits("250000", 18).toString(), // 250k tokens
    },
    odos: {
      router: "", // Odos doesn't work on sonic testnet
    },
    dStake: {
      sdUSD: {
        dStable: emptyStringIfUndefined(dUSDDeployment?.address),
        name: "Staked dUSD",
        symbol: "sdUSD",
        initialAdmin: deployer,
        initialFeeManager: deployer,
        initialWithdrawalFeeBps: 10,
        adapters: [
          {
            vaultAsset: emptyStringIfUndefined(
              dLendATokenWrapperDUSDDeployment?.address,
            ),
            adapterContract: "WrappedDLendConversionAdapter",
          },
        ],
        defaultDepositVaultAsset: emptyStringIfUndefined(
          dLendATokenWrapperDUSDDeployment?.address,
        ),
        collateralVault: "DStakeCollateralVault_sdUSD",
        collateralExchangers: [deployer],
        dLendRewardManager: {
          managedVaultAsset: emptyStringIfUndefined(
            dLendATokenWrapperDUSDDeployment?.address,
          ), // This should be the deployed StaticATokenLM address for dUSD
          dLendAssetToClaimFor: emptyStringIfUndefined(
            aTokenDUSDDeployment?.address,
          ), // Use the deployed dLEND-dUSD aToken address
          dLendRewardsController: emptyStringIfUndefined(
            rewardsControllerDeployment?.address,
          ), // This will be fetched after dLend incentives deployment
          treasury: deployer, // Or a dedicated treasury address
          maxTreasuryFeeBps: 5 * ONE_PERCENT_BPS, // Example: 5%
          initialTreasuryFeeBps: 1 * ONE_PERCENT_BPS, // Example: 1%
          initialExchangeThreshold: 1000n * 10n ** 18n, // 1000 dStable
          initialAdmin: deployer, // Optional: specific admin for this reward manager
          initialRewardsManager: deployer, // Optional: specific rewards manager role holder
        },
      },
    },
  };
}

/**
 * Return an empty string if the value is undefined
 *
 * @param value - The value to check
 * @returns An empty string if the value is undefined, otherwise the value itself
 */
function emptyStringIfUndefined(value: string | undefined): string {
  return value || "";
}<|MERGE_RESOLUTION|>--- conflicted
+++ resolved
@@ -6,10 +6,7 @@
   DS_TOKEN_ID,
   DUSD_TOKEN_ID,
   INCENTIVES_PROXY_ID,
-<<<<<<< HEAD
-=======
   SDUSD_DSTAKE_TOKEN_ID,
->>>>>>> 4431b9fa
 } from "../../typescript/deploy-ids";
 import {
   ORACLE_AGGREGATOR_BASE_CURRENCY_UNIT,
