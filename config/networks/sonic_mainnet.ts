--- conflicted
+++ resolved
@@ -39,15 +39,12 @@
       dUSD: emptyStringIfUndefined(dUSDDeployment?.address),
       dS: emptyStringIfUndefined(dSDeployment?.address),
       wS: wSAddress,
-<<<<<<< HEAD
       stS: stSAddress,
       frxUSD: frxUSDAddress,
       sfrxUSD: sfrxUSDAddress,
       wstkscUSD: wstkscUSDAddress,
       USDCe: USDCeAddress,
       scUSD: scUSDAddress,
-=======
->>>>>>> f3e8781d
     },
     walletAddresses: {
       governanceMultisig: "0xE83c188a7BE46B90715C757A06cF917175f30262", // Created via Safe
