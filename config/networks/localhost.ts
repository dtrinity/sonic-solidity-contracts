import { ZeroAddress } from "ethers";
import { HardhatRuntimeEnvironment } from "hardhat/types";

import { ONE_PERCENT_BPS } from "../../typescript/bps-constants";
import {
  DS_TOKEN_ID,
  DUSD_TOKEN_ID,
  INCENTIVES_PROXY_ID,
  SDUSD_DSTAKE_TOKEN_ID,
} from "../../typescript/deploy-ids";
import {
  ORACLE_AGGREGATOR_BASE_CURRENCY_UNIT,
  ORACLE_AGGREGATOR_PRICE_DECIMALS,
} from "../../typescript/oracle_aggregator/constants";
import {
  rateStrategyHighLiquidityStable,
  rateStrategyHighLiquidityVolatile,
  rateStrategyMediumLiquidityStable,
  rateStrategyMediumLiquidityVolatile,
} from "../dlend/interest-rate-strategies";
import {
  strategyDS,
  strategyDUSD,
  strategySfrxUSD,
  strategyStS,
  strategyWstkscUSD,
} from "../dlend/reserves-params";
import { Config } from "../types";

/**
 * Get the configuration for the network
 *
 * @param _hre - Hardhat Runtime Environment
 * @returns The configuration for the network
 */
export async function getConfig(
  _hre: HardhatRuntimeEnvironment,
): Promise<Config> {
  // Token info will only be populated after their deployment
  const dUSDDeployment = await _hre.deployments.getOrNull(DUSD_TOKEN_ID);
  const dSDeployment = await _hre.deployments.getOrNull(DS_TOKEN_ID);
  const USDCDeployment = await _hre.deployments.getOrNull("USDC");
  const USDSDeployment = await _hre.deployments.getOrNull("USDS");
  const sUSDSDeployment = await _hre.deployments.getOrNull("sUSDS");
  const frxUSDDeployment = await _hre.deployments.getOrNull("frxUSD");
  const sfrxUSDDeployment = await _hre.deployments.getOrNull("sfrxUSD");
  const wSTokenDeployment = await _hre.deployments.getOrNull("wS");
  const OSTokenDeployment = await _hre.deployments.getOrNull("OS");
  const wOSTokenDeployment = await _hre.deployments.getOrNull("wOS");
  const stSTokenDeployment = await _hre.deployments.getOrNull("stS");
  const scUSDDeployment = await _hre.deployments.getOrNull("scUSD");
  const wstkscUSDDeployment = await _hre.deployments.getOrNull("wstkscUSD");

  // Fetch deployed dLend StaticATokenLM wrappers
  const dLendATokenWrapperDUSDDeployment = await _hre.deployments.getOrNull(
    "dLend_ATokenWrapper_dUSD",
  );
  const dLendATokenWrapperDSDeployment = await _hre.deployments.getOrNull(
    "dLend_ATokenWrapper_dS",
  );

  // Fetch deployed dLend RewardsController
  const rewardsControllerDeployment =
    await _hre.deployments.getOrNull(INCENTIVES_PROXY_ID);

  // Fetch deployed dLend aTokens
  const aTokenDUSDDeployment = await _hre.deployments.getOrNull("dLEND-dUSD");

  // Fetch deployed dSTAKE tokens for vesting
  const sdUSDDeployment = await _hre.deployments.getOrNull(
    SDUSD_DSTAKE_TOKEN_ID,
  );

  // Get mock oracle deployments
  const mockOracleNameToAddress: Record<string, string> = {};

  // REFACTOR: Load addresses directly using getOrNull
  const mockOracleAddressesDeployment = await _hre.deployments.getOrNull(
    "MockOracleNameToAddress",
  );

  if (mockOracleAddressesDeployment?.linkedData) {
    Object.assign(
      mockOracleNameToAddress,
      mockOracleAddressesDeployment.linkedData,
    );
  } else {
    console.warn(
      "WARN: MockOracleNameToAddress deployment not found or has no linkedData. Oracle addresses might be incomplete.",
    );
  }

  // Get the named accounts
  const { deployer, user1 } = await _hre.getNamedAccounts();

  return {
    MOCK_ONLY: {
      tokens: {
        USDC: {
          name: "USD Coin",
          address: USDCDeployment?.address,
          decimals: 6,
          initialSupply: 1e6,
        },
        USDS: {
          name: "USDS Stablecoin",
          address: USDSDeployment?.address,
          decimals: 18,
          initialSupply: 1e6,
        },
        sUSDS: {
          name: "Savings USDS",
          address: sUSDSDeployment?.address,
          decimals: 18,
          initialSupply: 1e6,
        },
        frxUSD: {
          name: "Frax USD",
          address: frxUSDDeployment?.address,
          decimals: 18,
          initialSupply: 1e6,
        },
        sfrxUSD: {
          name: "Staked Frax USD",
          address: sfrxUSDDeployment?.address,
          decimals: 18,
          initialSupply: 1e6,
        },
        wS: {
          name: "Wrapped S",
          address: wSTokenDeployment?.address,
          decimals: 18,
          initialSupply: 1e6,
        },
        OS: {
          name: "Origin S",
          address: OSTokenDeployment?.address,
          decimals: 18,
          initialSupply: 1e6,
        },
        wOS: {
          name: "Wrapped Origin S",
          address: wOSTokenDeployment?.address,
          decimals: 18,
          initialSupply: 1e6,
        },
        stS: {
          name: "Staked S",
          address: stSTokenDeployment?.address,
          decimals: 18,
          initialSupply: 1e6,
        },
        scUSD: {
          name: "Sonic USD",
          address: scUSDDeployment?.address,
          decimals: 18,
          initialSupply: 1e6,
        },
        wstkscUSD: {
          name: "Wrapped Staked Sonic USD",
          address: wstkscUSDDeployment?.address,
          decimals: 18,
          initialSupply: 1e6,
        },
      },
      curvePools: {
        // eslint-disable-next-line camelcase -- Ignore for config
        USDC_USDS_CurvePool: {
          name: "USDC/USDS Curve Pool",
          token0: "USDC",
          token1: "USDS",
          fee: 4000000, // 0.04% fee
        },
        // eslint-disable-next-line camelcase -- Ignore for config
        frxUSD_USDC_CurvePool: {
          name: "frxUSD/USDC Curve Pool",
          token0: "frxUSD",
          token1: "USDC",
          fee: 4000000, // 0.04% fee
        },
      },
    },
    tokenAddresses: {
      dUSD: emptyStringIfUndefined(dUSDDeployment?.address),
      dS: emptyStringIfUndefined(dSDeployment?.address),
      wS: emptyStringIfUndefined(wSTokenDeployment?.address),
      sfrxUSD: emptyStringIfUndefined(sfrxUSDDeployment?.address), // Used by dLEND
      stS: emptyStringIfUndefined(stSTokenDeployment?.address), // Used by dLEND
      wstkscUSD: emptyStringIfUndefined(wstkscUSDDeployment?.address), // Used by dLEND
      USDC: emptyStringIfUndefined(USDCDeployment?.address), // Used by dPOOL
      USDS: emptyStringIfUndefined(USDSDeployment?.address), // Used by dPOOL
      frxUSD: emptyStringIfUndefined(frxUSDDeployment?.address), // Used by dPOOL
    },
    walletAddresses: {
      governanceMultisig: deployer,
      incentivesVault: deployer,
    },
    dStables: {
      dUSD: {
        collaterals: [
          USDCDeployment?.address || ZeroAddress,
          USDSDeployment?.address || ZeroAddress,
          sUSDSDeployment?.address || ZeroAddress,
          frxUSDDeployment?.address || ZeroAddress,
          sfrxUSDDeployment?.address || ZeroAddress,
        ],
        initialFeeReceiver: deployer,
        initialRedemptionFeeBps: 1 * ONE_PERCENT_BPS,
      },
      dS: {
        collaterals: [
          wSTokenDeployment?.address || ZeroAddress,
          wOSTokenDeployment?.address || ZeroAddress,
          stSTokenDeployment?.address || ZeroAddress,
        ],
        initialFeeReceiver: deployer,
        initialRedemptionFeeBps: 1 * ONE_PERCENT_BPS,
      },
    },
    oracleAggregators: {
      USD: {
        hardDStablePeg: 1n * ORACLE_AGGREGATOR_BASE_CURRENCY_UNIT,
        priceDecimals: ORACLE_AGGREGATOR_PRICE_DECIMALS,
        baseCurrency: ZeroAddress,
        api3OracleAssets: {
          plainApi3OracleWrappers: {},
          api3OracleWrappersWithThresholding: {},
          compositeApi3OracleWrappersWithThresholding: {},
        },
        redstoneOracleAssets: {
          plainRedstoneOracleWrappers: {
            [wSTokenDeployment?.address || ""]:
              mockOracleNameToAddress["wS_USD"],
            [dSDeployment?.address || ""]: mockOracleNameToAddress["wS_USD"], // Peg dS to S
          },
          redstoneOracleWrappersWithThresholding: {
            ...(USDCDeployment?.address && mockOracleNameToAddress["USDC_USD"]
              ? {
                  [USDCDeployment.address]: {
                    feed: mockOracleNameToAddress["USDC_USD"],
                    lowerThreshold: ORACLE_AGGREGATOR_BASE_CURRENCY_UNIT,
                    fixedPrice: ORACLE_AGGREGATOR_BASE_CURRENCY_UNIT,
                  },
                }
              : {}),
            ...(USDSDeployment?.address && mockOracleNameToAddress["USDS_USD"]
              ? {
                  [USDSDeployment.address]: {
                    feed: mockOracleNameToAddress["USDS_USD"],
                    lowerThreshold: ORACLE_AGGREGATOR_BASE_CURRENCY_UNIT,
                    fixedPrice: ORACLE_AGGREGATOR_BASE_CURRENCY_UNIT,
                  },
                }
              : {}),
            ...(frxUSDDeployment?.address &&
            mockOracleNameToAddress["frxUSD_USD"]
              ? {
                  [frxUSDDeployment.address]: {
                    feed: mockOracleNameToAddress["frxUSD_USD"],
                    lowerThreshold: ORACLE_AGGREGATOR_BASE_CURRENCY_UNIT,
                    fixedPrice: ORACLE_AGGREGATOR_BASE_CURRENCY_UNIT,
                  },
                }
              : {}),
          },
          compositeRedstoneOracleWrappersWithThresholding: {
            ...(sUSDSDeployment?.address &&
            mockOracleNameToAddress["sUSDS_USDS"] &&
            mockOracleNameToAddress["USDS_USD"]
              ? {
                  [sUSDSDeployment.address]: {
                    feedAsset: sUSDSDeployment.address,
                    feed1: mockOracleNameToAddress["sUSDS_USDS"],
                    feed2: mockOracleNameToAddress["USDS_USD"],
                    lowerThresholdInBase1: 0n,
                    fixedPriceInBase1: 0n,
                    lowerThresholdInBase2: ORACLE_AGGREGATOR_BASE_CURRENCY_UNIT,
                    fixedPriceInBase2: ORACLE_AGGREGATOR_BASE_CURRENCY_UNIT,
                  },
                }
              : {}),
            ...(sfrxUSDDeployment?.address &&
            mockOracleNameToAddress["sfrxUSD_frxUSD"] &&
            mockOracleNameToAddress["frxUSD_USD"]
              ? {
                  [sfrxUSDDeployment.address]: {
                    feedAsset: sfrxUSDDeployment.address,
                    feed1: mockOracleNameToAddress["sfrxUSD_frxUSD"],
                    feed2: mockOracleNameToAddress["frxUSD_USD"],
                    lowerThresholdInBase1: 0n,
                    fixedPriceInBase1: 0n,
                    lowerThresholdInBase2: ORACLE_AGGREGATOR_BASE_CURRENCY_UNIT,
                    fixedPriceInBase2: ORACLE_AGGREGATOR_BASE_CURRENCY_UNIT,
                  },
                }
              : {}),
            ...(wstkscUSDDeployment?.address &&
            mockOracleNameToAddress["wstkscUSD_scUSD"] &&
            mockOracleNameToAddress["scUSD_USD"]
              ? {
                  [wstkscUSDDeployment.address]: {
                    feedAsset: wstkscUSDDeployment.address,
                    feed1: mockOracleNameToAddress["wstkscUSD_scUSD"],
                    feed2: mockOracleNameToAddress["scUSD_USD"],
                    lowerThresholdInBase1: 0n,
                    fixedPriceInBase1: 0n,
                    lowerThresholdInBase2: 0n,
                    fixedPriceInBase2: 0n,
                  },
                }
              : {}),
            ...(stSTokenDeployment?.address
              ? {
                  [stSTokenDeployment.address]: {
                    feedAsset: stSTokenDeployment.address,
                    feed1: mockOracleNameToAddress["stS_S"],
                    feed2: mockOracleNameToAddress["wS_USD"],
                    lowerThresholdInBase1: 0n,
                    fixedPriceInBase1: 0n,
                    lowerThresholdInBase2: 0n,
                    fixedPriceInBase2: 0n,
                  },
                }
              : {}),
            ...(wOSTokenDeployment?.address &&
            mockOracleNameToAddress["wOS_S"] &&
            mockOracleNameToAddress["wS_USD"]
              ? {
                  [wOSTokenDeployment.address]: {
                    feedAsset: wOSTokenDeployment.address,
                    feed1: mockOracleNameToAddress["wOS_OS"],
                    feed2: mockOracleNameToAddress["OS_S"],
                    lowerThresholdInBase1: 0n,
                    fixedPriceInBase1: 0n,
                    lowerThresholdInBase2: ORACLE_AGGREGATOR_BASE_CURRENCY_UNIT,
                    fixedPriceInBase2: ORACLE_AGGREGATOR_BASE_CURRENCY_UNIT,
                  },
                }
              : {}),
          },
        },
      },
      S: {
        hardDStablePeg: 1n * ORACLE_AGGREGATOR_BASE_CURRENCY_UNIT,
        priceDecimals: ORACLE_AGGREGATOR_PRICE_DECIMALS,
        baseCurrency: wSTokenDeployment?.address || ZeroAddress, // Base currency is S
        api3OracleAssets: {
          plainApi3OracleWrappers: {},
          api3OracleWrappersWithThresholding: {},
          compositeApi3OracleWrappersWithThresholding: {},
        },
        redstoneOracleAssets: {
          plainRedstoneOracleWrappers: {
            [stSTokenDeployment?.address || ""]:
              mockOracleNameToAddress["stS_S"],
          },
          redstoneOracleWrappersWithThresholding: {
            ...(OSTokenDeployment?.address && mockOracleNameToAddress["OS_S"]
              ? {
                  [OSTokenDeployment.address]: {
                    feed: mockOracleNameToAddress["OS_S"],
                    lowerThreshold: ORACLE_AGGREGATOR_BASE_CURRENCY_UNIT, // 1.0 in S terms
                    fixedPrice: ORACLE_AGGREGATOR_BASE_CURRENCY_UNIT, // 1.0 in S terms
                  },
                }
              : {}),
          },
          compositeRedstoneOracleWrappersWithThresholding: {
            ...(wOSTokenDeployment?.address &&
            mockOracleNameToAddress["wOS_OS"] &&
            mockOracleNameToAddress["OS_S"]
              ? {
                  [wOSTokenDeployment.address]: {
                    feedAsset: wOSTokenDeployment.address,
                    feed1: mockOracleNameToAddress["wOS_OS"],
                    feed2: mockOracleNameToAddress["OS_S"],
                    lowerThresholdInBase1: 0n,
                    fixedPriceInBase1: 0n,
                    lowerThresholdInBase2: ORACLE_AGGREGATOR_BASE_CURRENCY_UNIT,
                    fixedPriceInBase2: ORACLE_AGGREGATOR_BASE_CURRENCY_UNIT,
                  },
                }
              : {}),
          },
        },
      },
    },
    dLend: {
      providerID: 1, // Arbitrary as long as we don't repeat
      flashLoanPremium: {
        total: 0.0005e4, // 0.05%
        protocol: 0.0004e4, // 0.04%
      },
      rateStrategies: [
        rateStrategyHighLiquidityVolatile,
        rateStrategyMediumLiquidityVolatile,
        rateStrategyHighLiquidityStable,
        rateStrategyMediumLiquidityStable,
      ],
      reservesConfig: {
        dUSD: strategyDUSD,
        dS: strategyDS,
        stS: strategyStS,
        sfrxUSD: strategySfrxUSD,
        wstkscUSD: strategyWstkscUSD,
      },
    },
    odos: {
      router: "", // Odos doesn't work on localhost
    },
    dStake: {
      sdUSD: {
        dStable: emptyStringIfUndefined(dUSDDeployment?.address),
        name: "Staked dUSD",
        symbol: "sdUSD",
        initialAdmin: user1,
        initialFeeManager: user1,
        initialWithdrawalFeeBps: 10,
        adapters: [
          {
            vaultAsset: emptyStringIfUndefined(
              dLendATokenWrapperDUSDDeployment?.address,
            ),
            adapterContract: "WrappedDLendConversionAdapter",
          },
        ],
        defaultDepositVaultAsset: emptyStringIfUndefined(
          dLendATokenWrapperDUSDDeployment?.address,
        ),
        collateralVault: "DStakeCollateralVault_sdUSD",
        collateralExchangers: [user1],
        dLendRewardManager: {
          managedVaultAsset: emptyStringIfUndefined(
            dLendATokenWrapperDUSDDeployment?.address,
          ), // This should be the deployed StaticATokenLM address for dUSD
          dLendAssetToClaimFor: emptyStringIfUndefined(
            aTokenDUSDDeployment?.address,
          ), // Use the deployed dLEND-dUSD aToken address
          dLendRewardsController: emptyStringIfUndefined(
            rewardsControllerDeployment?.address,
          ), // This will be fetched after dLend incentives deployment
          treasury: user1, // Or a dedicated treasury address
          maxTreasuryFeeBps: 500, // Example: 5%
          initialTreasuryFeeBps: 100, // Example: 1%
          initialExchangeThreshold: 1e6, // Example: 1 dStable (adjust based on dStable decimals)
          initialAdmin: user1, // Optional: specific admin for this reward manager
          initialRewardsManager: user1, // Optional: specific rewards manager role holder
        },
      },
      sdS: {
        dStable: emptyStringIfUndefined(dSDeployment?.address),
        name: "Staked dS",
        symbol: "sdS",
        initialAdmin: user1,
        initialFeeManager: user1,
        initialWithdrawalFeeBps: 10,
        adapters: [
          {
            vaultAsset: emptyStringIfUndefined(
              dLendATokenWrapperDSDeployment?.address,
            ),
            adapterContract: "WrappedDLendConversionAdapter",
          },
        ],
        defaultDepositVaultAsset: emptyStringIfUndefined(
          dLendATokenWrapperDSDeployment?.address,
        ),
        collateralVault: "DStakeCollateralVault_sdS",
        collateralExchangers: [user1],
        dLendRewardManager: {
          managedVaultAsset: emptyStringIfUndefined(
            dLendATokenWrapperDSDeployment?.address,
          ), // This should be the deployed StaticATokenLM address for dS
          dLendAssetToClaimFor: emptyStringIfUndefined(dSDeployment?.address), // Use the dS underlying asset address as a placeholder
          dLendRewardsController: emptyStringIfUndefined(
            rewardsControllerDeployment?.address,
          ), // This will be fetched after dLend incentives deployment
          treasury: user1, // Or a dedicated treasury address
          maxTreasuryFeeBps: 500, // Example: 5%
          initialTreasuryFeeBps: 100, // Example: 1%
          initialExchangeThreshold: 1e6, // Example: 1 dStable (adjust based on dStable decimals)
          initialAdmin: user1, // Optional: specific admin for this reward manager
          initialRewardsManager: user1, // Optional: specific rewards manager role holder
        },
      },
    },
<<<<<<< HEAD
    dPool: {
      // Note: In localhost, pool should be the deployment name
      // In testnet/mainnet, pool should be the actual pool address
      // Example for mainnet: pool: "0xA5407eAE9Ba41422680e2e00537571bcC53efBfD"
      // eslint-disable-next-line camelcase -- Ignore for config
      USDC_USDS_Curve: {
        baseAsset: "USDC", // Base asset for valuation (smart contract will auto-determine index)
        name: "dPOOL USDC/USDS",
        symbol: "USDC-USDS_Curve",
        initialAdmin: user1,
        initialSlippageBps: 100, // 1% max slippage for periphery
        pool: "USDC_USDS_CurvePool", // Deployment name (localhost) or address (testnet/mainnet)
      },
      // eslint-disable-next-line camelcase -- Ignore for config
      frxUSD_USDC_Curve: {
        baseAsset: "frxUSD", // Base asset for valuation (smart contract will auto-determine index)
        name: "dPOOL frxUSD/USDC",
        symbol: "frxUSD-USDC_Curve",
        initialAdmin: user1,
        initialSlippageBps: 100, // 1% max slippage for periphery
        pool: "frxUSD_USDC_CurvePool", // Deployment name (localhost) or address (testnet/mainnet)
      },
=======
    vesting: {
      name: "dBOOST sdUSD Season 1",
      symbol: "sdUSD-S1",
      dstakeToken: emptyStringIfUndefined(sdUSDDeployment?.address), // Use sdUSD as the vesting token
      vestingPeriod: 180 * 24 * 60 * 60, // 6 months in seconds
      maxTotalSupply: "1000000000000000000000000", // 1 million tokens (1e6 * 1e18)
      initialOwner: user1,
>>>>>>> 75d3a49c
    },
  };
}

/**
 * Return an empty string if the value is undefined
 *
 * @param value - The value to check
 * @returns An empty string if the value is undefined, otherwise the value itself
 */
function emptyStringIfUndefined(value: string | undefined): string {
  return value || "";
}<|MERGE_RESOLUTION|>--- conflicted
+++ resolved
@@ -484,7 +484,14 @@
         },
       },
     },
-<<<<<<< HEAD
+    vesting: {
+      name: "dBOOST sdUSD Season 1",
+      symbol: "sdUSD-S1",
+      dstakeToken: emptyStringIfUndefined(sdUSDDeployment?.address), // Use sdUSD as the vesting token
+      vestingPeriod: 180 * 24 * 60 * 60, // 6 months in seconds
+      maxTotalSupply: "1000000000000000000000000", // 1 million tokens (1e6 * 1e18)
+      initialOwner: user1,
+    },
     dPool: {
       // Note: In localhost, pool should be the deployment name
       // In testnet/mainnet, pool should be the actual pool address
@@ -507,15 +514,6 @@
         initialSlippageBps: 100, // 1% max slippage for periphery
         pool: "frxUSD_USDC_CurvePool", // Deployment name (localhost) or address (testnet/mainnet)
       },
-=======
-    vesting: {
-      name: "dBOOST sdUSD Season 1",
-      symbol: "sdUSD-S1",
-      dstakeToken: emptyStringIfUndefined(sdUSDDeployment?.address), // Use sdUSD as the vesting token
-      vestingPeriod: 180 * 24 * 60 * 60, // 6 months in seconds
-      maxTotalSupply: "1000000000000000000000000", // 1 million tokens (1e6 * 1e18)
-      initialOwner: user1,
->>>>>>> 75d3a49c
     },
   };
 }
