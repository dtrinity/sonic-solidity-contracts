import { ZeroAddress } from "ethers";
import { HardhatRuntimeEnvironment } from "hardhat/types";

import { ONE_PERCENT_BPS } from "../../typescript/common/bps_constants";
import {
  DS_TOKEN_ID,
  DUSD_TOKEN_ID,
  INCENTIVES_PROXY_ID,
  SDUSD_DSTAKE_TOKEN_ID,
} from "../../typescript/deploy-ids";
import {
  ORACLE_AGGREGATOR_BASE_CURRENCY_UNIT,
  ORACLE_AGGREGATOR_PRICE_DECIMALS,
} from "../../typescript/oracle_aggregator/constants";
import {
  rateStrategyHighLiquidityStable,
  rateStrategyHighLiquidityVolatile,
  rateStrategyMediumLiquidityStable,
  rateStrategyMediumLiquidityVolatile,
} from "../dlend/interest-rate-strategies";
import {
  strategyDS,
  strategyDUSD,
  strategySfrxUSD,
  strategyStS,
  strategyWstkscUSD,
} from "../dlend/reserves-params";
import { Config } from "../types";

/**
 * Get the configuration for the network
 *
 * @param _hre - Hardhat Runtime Environment
 * @returns The configuration for the network
 */
export async function getConfig(
  _hre: HardhatRuntimeEnvironment,
): Promise<Config> {
  // Token info will only be populated after their deployment
  const dUSDDeployment = await _hre.deployments.getOrNull(DUSD_TOKEN_ID);
  const dSDeployment = await _hre.deployments.getOrNull(DS_TOKEN_ID);
  const USDCDeployment = await _hre.deployments.getOrNull("USDC");
  const USDSDeployment = await _hre.deployments.getOrNull("USDS");
  const sUSDSDeployment = await _hre.deployments.getOrNull("sUSDS");
  const frxUSDDeployment = await _hre.deployments.getOrNull("frxUSD");
  const sfrxUSDDeployment = await _hre.deployments.getOrNull("sfrxUSD");
  const wSTokenDeployment = await _hre.deployments.getOrNull("wS");
  const OSTokenDeployment = await _hre.deployments.getOrNull("OS");
  const wOSTokenDeployment = await _hre.deployments.getOrNull("wOS");
  const stSTokenDeployment = await _hre.deployments.getOrNull("stS");
  const scUSDDeployment = await _hre.deployments.getOrNull("scUSD");
  const wstkscUSDDeployment = await _hre.deployments.getOrNull("wstkscUSD");

  // Fetch deployed dLend StaticATokenLM wrappers
  const dLendATokenWrapperDUSDDeployment = await _hre.deployments.getOrNull(
    "dLend_ATokenWrapper_dUSD",
  );
  const dLendATokenWrapperDSDeployment = await _hre.deployments.getOrNull(
    "dLend_ATokenWrapper_dS",
  );

  // Fetch deployed dLend RewardsController
  const rewardsControllerDeployment =
    await _hre.deployments.getOrNull(INCENTIVES_PROXY_ID);

  // Fetch deployed dLend aTokens
  const aTokenDUSDDeployment = await _hre.deployments.getOrNull("dLEND-dUSD");

  // Fetch deployed dSTAKE tokens for vesting
  const sdUSDDeployment = await _hre.deployments.getOrNull(
    SDUSD_DSTAKE_TOKEN_ID,
  );

  // Get mock oracle deployments
  const mockOracleNameToAddress: Record<string, string> = {};

  // REFACTOR: Load addresses directly using getOrNull
  const mockOracleAddressesDeployment = await _hre.deployments.getOrNull(
    "MockOracleNameToAddress",
  );

  if (mockOracleAddressesDeployment?.linkedData) {
    Object.assign(
      mockOracleNameToAddress,
      mockOracleAddressesDeployment.linkedData,
    );
  } else {
    console.warn(
      "WARN: MockOracleNameToAddress deployment not found or has no linkedData. Oracle addresses might be incomplete.",
    );
  }

  // Get the named accounts
  const { deployer, user1 } = await _hre.getNamedAccounts();

  return {
    MOCK_ONLY: {
      tokens: {
        USDC: {
          name: "USD Coin",
          address: USDCDeployment?.address,
          decimals: 6,
          initialSupply: 1e6,
        },
        USDS: {
          name: "USDS Stablecoin",
          address: USDSDeployment?.address,
          decimals: 18,
          initialSupply: 1e6,
        },
        sUSDS: {
          name: "Savings USDS",
          address: sUSDSDeployment?.address,
          decimals: 18,
          initialSupply: 1e6,
        },
        frxUSD: {
          name: "Frax USD",
          address: frxUSDDeployment?.address,
          decimals: 18,
          initialSupply: 1e6,
        },
        sfrxUSD: {
          name: "Staked Frax USD",
          address: sfrxUSDDeployment?.address,
          decimals: 18,
          initialSupply: 1e6,
        },
        wS: {
          name: "Wrapped S",
          address: wSTokenDeployment?.address,
          decimals: 18,
          initialSupply: 1e6,
        },
        OS: {
          name: "Origin S",
          address: OSTokenDeployment?.address,
          decimals: 18,
          initialSupply: 1e6,
        },
        wOS: {
          name: "Wrapped Origin S",
          address: wOSTokenDeployment?.address,
          decimals: 18,
          initialSupply: 1e6,
        },
        stS: {
          name: "Staked S",
          address: stSTokenDeployment?.address,
          decimals: 18,
          initialSupply: 1e6,
        },
        scUSD: {
          name: "Sonic USD",
          address: scUSDDeployment?.address,
          decimals: 18,
          initialSupply: 1e6,
        },
        wstkscUSD: {
          name: "Wrapped Staked Sonic USD",
          address: wstkscUSDDeployment?.address,
          decimals: 18,
          initialSupply: 1e6,
        },
      },
      curvePools: {
        // eslint-disable-next-line camelcase -- Ignore for config
        USDC_USDS_CurvePool: {
          name: "USDC/USDS Curve Pool",
          token0: "USDC",
          token1: "USDS",
          fee: 4000000, // 0.04% fee
        },
        // eslint-disable-next-line camelcase -- Ignore for config
        frxUSD_USDC_CurvePool: {
          name: "frxUSD/USDC Curve Pool",
          token0: "frxUSD",
          token1: "USDC",
          fee: 4000000, // 0.04% fee
        },
      },
    },
    tokenAddresses: {
      dUSD: emptyStringIfUndefined(dUSDDeployment?.address),
      dS: emptyStringIfUndefined(dSDeployment?.address),
      wS: emptyStringIfUndefined(wSTokenDeployment?.address),
      sfrxUSD: emptyStringIfUndefined(sfrxUSDDeployment?.address), // Used by dLEND
      stS: emptyStringIfUndefined(stSTokenDeployment?.address), // Used by dLEND
      wstkscUSD: emptyStringIfUndefined(wstkscUSDDeployment?.address), // Used by dLEND
      USDC: emptyStringIfUndefined(USDCDeployment?.address), // Used by dPOOL
      USDS: emptyStringIfUndefined(USDSDeployment?.address), // Used by dPOOL
      frxUSD: emptyStringIfUndefined(frxUSDDeployment?.address), // Used by dPOOL
    },
    walletAddresses: {
      governanceMultisig: deployer,
      incentivesVault: deployer,
    },
    dStables: {
      dUSD: {
        collaterals: [
          USDCDeployment?.address || ZeroAddress,
          USDSDeployment?.address || ZeroAddress,
          sUSDSDeployment?.address || ZeroAddress,
          frxUSDDeployment?.address || ZeroAddress,
          sfrxUSDDeployment?.address || ZeroAddress,
        ],
        initialFeeReceiver: deployer,
        initialRedemptionFeeBps: 0.4 * ONE_PERCENT_BPS, // Default for stablecoins
        collateralRedemptionFees: {
          // Stablecoins: 0.4%
          [USDCDeployment?.address || ZeroAddress]: 0.4 * ONE_PERCENT_BPS,
          [USDSDeployment?.address || ZeroAddress]: 0.4 * ONE_PERCENT_BPS,
          [frxUSDDeployment?.address || ZeroAddress]: 0.4 * ONE_PERCENT_BPS,
          // Yield bearing stablecoins: 0.5%
          [sUSDSDeployment?.address || ZeroAddress]: 0.5 * ONE_PERCENT_BPS,
          [sfrxUSDDeployment?.address || ZeroAddress]: 0.5 * ONE_PERCENT_BPS,
        },
      },
      dS: {
        collaterals: [
          wSTokenDeployment?.address || ZeroAddress,
          wOSTokenDeployment?.address || ZeroAddress,
          stSTokenDeployment?.address || ZeroAddress,
        ],
        initialFeeReceiver: deployer,
        initialRedemptionFeeBps: 0.4 * ONE_PERCENT_BPS, // Default for stablecoins
        collateralRedemptionFees: {
          // Stablecoins: 0.4%
          [wSTokenDeployment?.address || ZeroAddress]: 0.4 * ONE_PERCENT_BPS,
          [wOSTokenDeployment?.address || ZeroAddress]: 0.4 * ONE_PERCENT_BPS,
          // Yield bearing stablecoins: 0.5%
          [stSTokenDeployment?.address || ZeroAddress]: 0.5 * ONE_PERCENT_BPS,
        },
      },
    },
    oracleAggregators: {
      USD: {
        hardDStablePeg: 1n * ORACLE_AGGREGATOR_BASE_CURRENCY_UNIT,
        priceDecimals: ORACLE_AGGREGATOR_PRICE_DECIMALS,
        baseCurrency: ZeroAddress,
        api3OracleAssets: {
          plainApi3OracleWrappers: {},
          api3OracleWrappersWithThresholding: {},
          compositeApi3OracleWrappersWithThresholding: {},
        },
        redstoneOracleAssets: {
          plainRedstoneOracleWrappers: {
            [wSTokenDeployment?.address || ""]:
              mockOracleNameToAddress["wS_USD"],
            [dSDeployment?.address || ""]: mockOracleNameToAddress["wS_USD"], // Peg dS to S
          },
          redstoneOracleWrappersWithThresholding: {
            ...(USDCDeployment?.address && mockOracleNameToAddress["USDC_USD"]
              ? {
                  [USDCDeployment.address]: {
                    feed: mockOracleNameToAddress["USDC_USD"],
                    lowerThreshold: ORACLE_AGGREGATOR_BASE_CURRENCY_UNIT,
                    fixedPrice: ORACLE_AGGREGATOR_BASE_CURRENCY_UNIT,
                  },
                }
              : {}),
            ...(USDSDeployment?.address && mockOracleNameToAddress["USDS_USD"]
              ? {
                  [USDSDeployment.address]: {
                    feed: mockOracleNameToAddress["USDS_USD"],
                    lowerThreshold: ORACLE_AGGREGATOR_BASE_CURRENCY_UNIT,
                    fixedPrice: ORACLE_AGGREGATOR_BASE_CURRENCY_UNIT,
                  },
                }
              : {}),
            ...(frxUSDDeployment?.address &&
            mockOracleNameToAddress["frxUSD_USD"]
              ? {
                  [frxUSDDeployment.address]: {
                    feed: mockOracleNameToAddress["frxUSD_USD"],
                    lowerThreshold: ORACLE_AGGREGATOR_BASE_CURRENCY_UNIT,
                    fixedPrice: ORACLE_AGGREGATOR_BASE_CURRENCY_UNIT,
                  },
                }
              : {}),
          },
          compositeRedstoneOracleWrappersWithThresholding: {
            ...(sUSDSDeployment?.address &&
            mockOracleNameToAddress["sUSDS_USDS"] &&
            mockOracleNameToAddress["USDS_USD"]
              ? {
                  [sUSDSDeployment.address]: {
                    feedAsset: sUSDSDeployment.address,
                    feed1: mockOracleNameToAddress["sUSDS_USDS"],
                    feed2: mockOracleNameToAddress["USDS_USD"],
                    lowerThresholdInBase1: 0n,
                    fixedPriceInBase1: 0n,
                    lowerThresholdInBase2: ORACLE_AGGREGATOR_BASE_CURRENCY_UNIT,
                    fixedPriceInBase2: ORACLE_AGGREGATOR_BASE_CURRENCY_UNIT,
                  },
                }
              : {}),
            ...(sfrxUSDDeployment?.address &&
            mockOracleNameToAddress["sfrxUSD_frxUSD"] &&
            mockOracleNameToAddress["frxUSD_USD"]
              ? {
                  [sfrxUSDDeployment.address]: {
                    feedAsset: sfrxUSDDeployment.address,
                    feed1: mockOracleNameToAddress["sfrxUSD_frxUSD"],
                    feed2: mockOracleNameToAddress["frxUSD_USD"],
                    lowerThresholdInBase1: 0n,
                    fixedPriceInBase1: 0n,
                    lowerThresholdInBase2: ORACLE_AGGREGATOR_BASE_CURRENCY_UNIT,
                    fixedPriceInBase2: ORACLE_AGGREGATOR_BASE_CURRENCY_UNIT,
                  },
                }
              : {}),
            ...(wstkscUSDDeployment?.address &&
            mockOracleNameToAddress["wstkscUSD_scUSD"] &&
            mockOracleNameToAddress["scUSD_USD"]
              ? {
                  [wstkscUSDDeployment.address]: {
                    feedAsset: wstkscUSDDeployment.address,
                    feed1: mockOracleNameToAddress["wstkscUSD_scUSD"],
                    feed2: mockOracleNameToAddress["scUSD_USD"],
                    lowerThresholdInBase1: 0n,
                    fixedPriceInBase1: 0n,
                    lowerThresholdInBase2: 0n,
                    fixedPriceInBase2: 0n,
                  },
                }
              : {}),
            ...(stSTokenDeployment?.address
              ? {
                  [stSTokenDeployment.address]: {
                    feedAsset: stSTokenDeployment.address,
                    feed1: mockOracleNameToAddress["stS_S"],
                    feed2: mockOracleNameToAddress["wS_USD"],
                    lowerThresholdInBase1: 0n,
                    fixedPriceInBase1: 0n,
                    lowerThresholdInBase2: 0n,
                    fixedPriceInBase2: 0n,
                  },
                }
              : {}),
            ...(wOSTokenDeployment?.address &&
            mockOracleNameToAddress["wOS_S"] &&
            mockOracleNameToAddress["wS_USD"]
              ? {
                  [wOSTokenDeployment.address]: {
                    feedAsset: wOSTokenDeployment.address,
                    feed1: mockOracleNameToAddress["wOS_OS"],
                    feed2: mockOracleNameToAddress["OS_S"],
                    lowerThresholdInBase1: 0n,
                    fixedPriceInBase1: 0n,
                    lowerThresholdInBase2: ORACLE_AGGREGATOR_BASE_CURRENCY_UNIT,
                    fixedPriceInBase2: ORACLE_AGGREGATOR_BASE_CURRENCY_UNIT,
                  },
                }
              : {}),
          },
        },
      },
      S: {
        hardDStablePeg: 1n * ORACLE_AGGREGATOR_BASE_CURRENCY_UNIT,
        priceDecimals: ORACLE_AGGREGATOR_PRICE_DECIMALS,
        baseCurrency: wSTokenDeployment?.address || ZeroAddress, // Base currency is S
        api3OracleAssets: {
          plainApi3OracleWrappers: {},
          api3OracleWrappersWithThresholding: {},
          compositeApi3OracleWrappersWithThresholding: {},
        },
        redstoneOracleAssets: {
          plainRedstoneOracleWrappers: {
            [stSTokenDeployment?.address || ""]:
              mockOracleNameToAddress["stS_S"],
          },
          redstoneOracleWrappersWithThresholding: {
            ...(OSTokenDeployment?.address && mockOracleNameToAddress["OS_S"]
              ? {
                  [OSTokenDeployment.address]: {
                    feed: mockOracleNameToAddress["OS_S"],
                    lowerThreshold: ORACLE_AGGREGATOR_BASE_CURRENCY_UNIT, // 1.0 in S terms
                    fixedPrice: ORACLE_AGGREGATOR_BASE_CURRENCY_UNIT, // 1.0 in S terms
                  },
                }
              : {}),
          },
          compositeRedstoneOracleWrappersWithThresholding: {
            ...(wOSTokenDeployment?.address &&
            mockOracleNameToAddress["wOS_OS"] &&
            mockOracleNameToAddress["OS_S"]
              ? {
                  [wOSTokenDeployment.address]: {
                    feedAsset: wOSTokenDeployment.address,
                    feed1: mockOracleNameToAddress["wOS_OS"],
                    feed2: mockOracleNameToAddress["OS_S"],
                    lowerThresholdInBase1: 0n,
                    fixedPriceInBase1: 0n,
                    lowerThresholdInBase2: ORACLE_AGGREGATOR_BASE_CURRENCY_UNIT,
                    fixedPriceInBase2: ORACLE_AGGREGATOR_BASE_CURRENCY_UNIT,
                  },
                }
              : {}),
          },
        },
      },
    },
    dLend: {
      providerID: 1, // Arbitrary as long as we don't repeat
      flashLoanPremium: {
        total: 0.0005e4, // 0.05%
        protocol: 0.0004e4, // 0.04%
      },
      rateStrategies: [
        rateStrategyHighLiquidityVolatile,
        rateStrategyMediumLiquidityVolatile,
        rateStrategyHighLiquidityStable,
        rateStrategyMediumLiquidityStable,
      ],
      reservesConfig: {
        dUSD: strategyDUSD,
        dS: strategyDS,
        stS: strategyStS,
        sfrxUSD: strategySfrxUSD,
        wstkscUSD: strategyWstkscUSD,
      },
    },
    odos: {
      router: "", // Odos doesn't work on localhost
    },
    dLoop: {
      dUSDAddress: dUSDDeployment?.address || "",
      coreVaults: {
        "3x_sFRAX_dUSD": {
          venue: "dlend",
          name: "Leveraged sFRAX-dUSD Vault",
          symbol: "FRAX-dUSD-3x",
          underlyingAsset: sfrxUSDDeployment?.address || "",
          dStable: dUSDDeployment?.address || "",
          targetLeverageBps: 300 * ONE_PERCENT_BPS, // 300% leverage, meaning 3x leverage
          lowerBoundTargetLeverageBps: 200 * ONE_PERCENT_BPS, // 200% leverage, meaning 2x leverage
          upperBoundTargetLeverageBps: 400 * ONE_PERCENT_BPS, // 400% leverage, meaning 4x leverage
          maxSubsidyBps: 2 * ONE_PERCENT_BPS, // 2% subsidy
          extraParams: {
            targetStaticATokenWrapper:
              dLendATokenWrapperDUSDDeployment?.address,
            treasury: user1,
            maxTreasuryFeeBps: 1000,
            initialTreasuryFeeBps: 500,
            initialExchangeThreshold: 100n,
          },
        },
      },
      depositors: {
        odos: {
          router: "", // Odos doesn't work on localhost
        },
      },
      redeemers: {
        odos: {
          router: "", // Odos doesn't work on localhost
        },
      },
      decreaseLeverage: {
        odos: {
          router: "", // Odos doesn't work on localhost
        },
      },
      increaseLeverage: {
        odos: {
          router: "", // Odos doesn't work on localhost
        },
      },
    },
    dStake: {
      sdUSD: {
        dStable: emptyStringIfUndefined(dUSDDeployment?.address),
        name: "Staked dUSD",
        symbol: "sdUSD",
        initialAdmin: user1,
        initialFeeManager: user1,
        initialWithdrawalFeeBps: 10,
        adapters: [
          {
            vaultAsset: emptyStringIfUndefined(
              dLendATokenWrapperDUSDDeployment?.address,
            ),
            adapterContract: "WrappedDLendConversionAdapter",
          },
        ],
        defaultDepositVaultAsset: emptyStringIfUndefined(
          dLendATokenWrapperDUSDDeployment?.address,
        ),
        collateralVault: "DStakeCollateralVault_sdUSD",
        collateralExchangers: [user1],
        dLendRewardManager: {
          managedVaultAsset: emptyStringIfUndefined(
            dLendATokenWrapperDUSDDeployment?.address,
          ), // This should be the deployed StaticATokenLM address for dUSD
          dLendAssetToClaimFor: emptyStringIfUndefined(
            aTokenDUSDDeployment?.address,
          ), // Use the deployed dLEND-dUSD aToken address
          dLendRewardsController: emptyStringIfUndefined(
            rewardsControllerDeployment?.address,
          ), // This will be fetched after dLend incentives deployment
          treasury: user1, // Or a dedicated treasury address
          maxTreasuryFeeBps: 500, // Example: 5%
          initialTreasuryFeeBps: 100, // Example: 1%
          initialExchangeThreshold: 1_000_000n, // Example: 1 dStable (adjust based on dStable decimals)
          initialAdmin: user1, // Optional: specific admin for this reward manager
          initialRewardsManager: user1, // Optional: specific rewards manager role holder
        },
      },
      sdS: {
        dStable: emptyStringIfUndefined(dSDeployment?.address),
        name: "Staked dS",
        symbol: "sdS",
        initialAdmin: user1,
        initialFeeManager: user1,
        initialWithdrawalFeeBps: 10,
        adapters: [
          {
            vaultAsset: emptyStringIfUndefined(
              dLendATokenWrapperDSDeployment?.address,
            ),
            adapterContract: "WrappedDLendConversionAdapter",
          },
        ],
        defaultDepositVaultAsset: emptyStringIfUndefined(
          dLendATokenWrapperDSDeployment?.address,
        ),
        collateralVault: "DStakeCollateralVault_sdS",
        collateralExchangers: [user1],
        dLendRewardManager: {
          managedVaultAsset: emptyStringIfUndefined(
            dLendATokenWrapperDSDeployment?.address,
          ), // This should be the deployed StaticATokenLM address for dS
          dLendAssetToClaimFor: emptyStringIfUndefined(dSDeployment?.address), // Use the dS underlying asset address as a placeholder
          dLendRewardsController: emptyStringIfUndefined(
            rewardsControllerDeployment?.address,
          ), // This will be fetched after dLend incentives deployment
          treasury: user1, // Or a dedicated treasury address
<<<<<<< HEAD
          maxTreasuryFeeBps: 500, // Example: 5%
          initialTreasuryFeeBps: 100, // Example: 1%
          initialExchangeThreshold: 1_000_000n, // Example: 1 dStable (adjust based on dStable decimals)
=======
          maxTreasuryFeeBps: 5 * ONE_PERCENT_BPS, // Example: 5%
          initialTreasuryFeeBps: 1 * ONE_PERCENT_BPS, // Example: 1%
          initialExchangeThreshold: 1000n * 10n ** 18n, // 1000 dStable
>>>>>>> 8f47fa90
          initialAdmin: user1, // Optional: specific admin for this reward manager
          initialRewardsManager: user1, // Optional: specific rewards manager role holder
        },
      },
    },
    vesting: {
      name: "dBOOST sdUSD Season 1",
      symbol: "sdUSD-S1",
      dstakeToken: emptyStringIfUndefined(sdUSDDeployment?.address), // Use sdUSD as the vesting token
      vestingPeriod: 180 * 24 * 60 * 60, // 6 months in seconds
      maxTotalSupply: _hre.ethers.parseUnits("1000000", 18).toString(), // 1 million tokens
      initialOwner: user1,
      minDepositThreshold: _hre.ethers.parseUnits("100000", 18).toString(), // 100,000 tokens
    },
    dPool: {
      // Note: In localhost, pool should be the deployment name
      // In testnet/mainnet, pool should be the actual pool address
      // Example for mainnet: pool: "0xA5407eAE9Ba41422680e2e00537571bcC53efBfD"
      // eslint-disable-next-line camelcase -- Ignore for config
      USDC_USDS_Curve: {
        baseAsset: "USDC", // Base asset for valuation (smart contract will auto-determine index)
        name: "dPOOL USDC/USDS",
        symbol: "USDC-USDS_Curve",
        initialAdmin: user1,
        initialSlippageBps: 100, // 1% max slippage for periphery
        pool: "USDC_USDS_CurvePool", // Deployment name (localhost) or address (testnet/mainnet)
      },
      // eslint-disable-next-line camelcase -- Ignore for config
      frxUSD_USDC_Curve: {
        baseAsset: "frxUSD", // Base asset for valuation (smart contract will auto-determine index)
        name: "dPOOL frxUSD/USDC",
        symbol: "frxUSD-USDC_Curve",
        initialAdmin: user1,
        initialSlippageBps: 100, // 1% max slippage for periphery
        pool: "frxUSD_USDC_CurvePool", // Deployment name (localhost) or address (testnet/mainnet)
      },
    },
  };
}

/**
 * Return an empty string if the value is undefined
 *
 * @param value - The value to check
 * @returns An empty string if the value is undefined, otherwise the value itself
 */
function emptyStringIfUndefined(value: string | undefined): string {
  return value || "";
}<|MERGE_RESOLUTION|>--- conflicted
+++ resolved
@@ -34,7 +34,7 @@
  * @returns The configuration for the network
  */
 export async function getConfig(
-  _hre: HardhatRuntimeEnvironment,
+  _hre: HardhatRuntimeEnvironment
 ): Promise<Config> {
   // Token info will only be populated after their deployment
   const dUSDDeployment = await _hre.deployments.getOrNull(DUSD_TOKEN_ID);
@@ -53,10 +53,10 @@
 
   // Fetch deployed dLend StaticATokenLM wrappers
   const dLendATokenWrapperDUSDDeployment = await _hre.deployments.getOrNull(
-    "dLend_ATokenWrapper_dUSD",
+    "dLend_ATokenWrapper_dUSD"
   );
   const dLendATokenWrapperDSDeployment = await _hre.deployments.getOrNull(
-    "dLend_ATokenWrapper_dS",
+    "dLend_ATokenWrapper_dS"
   );
 
   // Fetch deployed dLend RewardsController
@@ -68,7 +68,7 @@
 
   // Fetch deployed dSTAKE tokens for vesting
   const sdUSDDeployment = await _hre.deployments.getOrNull(
-    SDUSD_DSTAKE_TOKEN_ID,
+    SDUSD_DSTAKE_TOKEN_ID
   );
 
   // Get mock oracle deployments
@@ -76,17 +76,17 @@
 
   // REFACTOR: Load addresses directly using getOrNull
   const mockOracleAddressesDeployment = await _hre.deployments.getOrNull(
-    "MockOracleNameToAddress",
+    "MockOracleNameToAddress"
   );
 
   if (mockOracleAddressesDeployment?.linkedData) {
     Object.assign(
       mockOracleNameToAddress,
-      mockOracleAddressesDeployment.linkedData,
+      mockOracleAddressesDeployment.linkedData
     );
   } else {
     console.warn(
-      "WARN: MockOracleNameToAddress deployment not found or has no linkedData. Oracle addresses might be incomplete.",
+      "WARN: MockOracleNameToAddress deployment not found or has no linkedData. Oracle addresses might be incomplete."
     );
   }
 
@@ -479,25 +479,25 @@
         adapters: [
           {
             vaultAsset: emptyStringIfUndefined(
-              dLendATokenWrapperDUSDDeployment?.address,
+              dLendATokenWrapperDUSDDeployment?.address
             ),
             adapterContract: "WrappedDLendConversionAdapter",
           },
         ],
         defaultDepositVaultAsset: emptyStringIfUndefined(
-          dLendATokenWrapperDUSDDeployment?.address,
+          dLendATokenWrapperDUSDDeployment?.address
         ),
         collateralVault: "DStakeCollateralVault_sdUSD",
         collateralExchangers: [user1],
         dLendRewardManager: {
           managedVaultAsset: emptyStringIfUndefined(
-            dLendATokenWrapperDUSDDeployment?.address,
+            dLendATokenWrapperDUSDDeployment?.address
           ), // This should be the deployed StaticATokenLM address for dUSD
           dLendAssetToClaimFor: emptyStringIfUndefined(
-            aTokenDUSDDeployment?.address,
+            aTokenDUSDDeployment?.address
           ), // Use the deployed dLEND-dUSD aToken address
           dLendRewardsController: emptyStringIfUndefined(
-            rewardsControllerDeployment?.address,
+            rewardsControllerDeployment?.address
           ), // This will be fetched after dLend incentives deployment
           treasury: user1, // Or a dedicated treasury address
           maxTreasuryFeeBps: 500, // Example: 5%
@@ -517,34 +517,28 @@
         adapters: [
           {
             vaultAsset: emptyStringIfUndefined(
-              dLendATokenWrapperDSDeployment?.address,
+              dLendATokenWrapperDSDeployment?.address
             ),
             adapterContract: "WrappedDLendConversionAdapter",
           },
         ],
         defaultDepositVaultAsset: emptyStringIfUndefined(
-          dLendATokenWrapperDSDeployment?.address,
+          dLendATokenWrapperDSDeployment?.address
         ),
         collateralVault: "DStakeCollateralVault_sdS",
         collateralExchangers: [user1],
         dLendRewardManager: {
           managedVaultAsset: emptyStringIfUndefined(
-            dLendATokenWrapperDSDeployment?.address,
+            dLendATokenWrapperDSDeployment?.address
           ), // This should be the deployed StaticATokenLM address for dS
           dLendAssetToClaimFor: emptyStringIfUndefined(dSDeployment?.address), // Use the dS underlying asset address as a placeholder
           dLendRewardsController: emptyStringIfUndefined(
-            rewardsControllerDeployment?.address,
+            rewardsControllerDeployment?.address
           ), // This will be fetched after dLend incentives deployment
           treasury: user1, // Or a dedicated treasury address
-<<<<<<< HEAD
-          maxTreasuryFeeBps: 500, // Example: 5%
-          initialTreasuryFeeBps: 100, // Example: 1%
-          initialExchangeThreshold: 1_000_000n, // Example: 1 dStable (adjust based on dStable decimals)
-=======
           maxTreasuryFeeBps: 5 * ONE_PERCENT_BPS, // Example: 5%
           initialTreasuryFeeBps: 1 * ONE_PERCENT_BPS, // Example: 1%
           initialExchangeThreshold: 1000n * 10n ** 18n, // 1000 dStable
->>>>>>> 8f47fa90
           initialAdmin: user1, // Optional: specific admin for this reward manager
           initialRewardsManager: user1, // Optional: specific rewards manager role holder
         },
