import { ZeroAddress } from "ethers";
import { HardhatRuntimeEnvironment } from "hardhat/types";

<<<<<<< HEAD
import { ONE_PERCENT_BPS } from "../../typescript/bps-constants";
import { DS_TOKEN_ID, DUSD_TOKEN_ID } from "../../typescript/deploy-ids";
=======
import {
  DS_TOKEN_ID,
  DUSD_TOKEN_ID,
  INCENTIVES_PROXY_ID,
} from "../../typescript/deploy-ids";
>>>>>>> 48d04041
import {
  ORACLE_AGGREGATOR_BASE_CURRENCY_UNIT,
  ORACLE_AGGREGATOR_PRICE_DECIMALS,
} from "../../typescript/oracle_aggregator/constants";
import {
  rateStrategyHighLiquidityStable,
  rateStrategyHighLiquidityVolatile,
  rateStrategyMediumLiquidityStable,
  rateStrategyMediumLiquidityVolatile,
} from "../dlend/interest-rate-strategies";
import {
  strategyDS,
  strategyDUSD,
  strategySfrxUSD,
  strategyStS,
  strategyWstkscUSD,
} from "../dlend/reserves-params";
import { Config } from "../types";

/**
 * Get the configuration for the network
 *
 * @param _hre - Hardhat Runtime Environment
 * @returns The configuration for the network
 */
export async function getConfig(
  _hre: HardhatRuntimeEnvironment,
): Promise<Config> {
  // Token info will only be populated after their deployment
  const dUSDDeployment = await _hre.deployments.getOrNull(DUSD_TOKEN_ID);
  const dSDeployment = await _hre.deployments.getOrNull(DS_TOKEN_ID);
  const USDCDeployment = await _hre.deployments.getOrNull("USDC");
  const USDSDeployment = await _hre.deployments.getOrNull("USDS");
  const sUSDSDeployment = await _hre.deployments.getOrNull("sUSDS");
  const frxUSDDeployment = await _hre.deployments.getOrNull("frxUSD");
  const sfrxUSDDeployment = await _hre.deployments.getOrNull("sfrxUSD");
  const wSTokenDeployment = await _hre.deployments.getOrNull("wS");
  const OSTokenDeployment = await _hre.deployments.getOrNull("OS");
  const wOSTokenDeployment = await _hre.deployments.getOrNull("wOS");
  const stSTokenDeployment = await _hre.deployments.getOrNull("stS");
  const scUSDDeployment = await _hre.deployments.getOrNull("scUSD");
  const wstkscUSDDeployment = await _hre.deployments.getOrNull("wstkscUSD");

  // Fetch deployed dLend StaticATokenLM wrappers
  const dLendATokenWrapperDUSDDeployment = await _hre.deployments.getOrNull(
    "dLend_ATokenWrapper_dUSD",
  );
  const dLendATokenWrapperDSDeployment = await _hre.deployments.getOrNull(
    "dLend_ATokenWrapper_dS",
  );

  // Fetch deployed dLend RewardsController
  const rewardsControllerDeployment =
    await _hre.deployments.getOrNull(INCENTIVES_PROXY_ID);

  // Fetch deployed dLend aTokens
  const aTokenDUSDDeployment = await _hre.deployments.getOrNull("dLEND-dUSD");

  // Get mock oracle deployments
  const mockOracleNameToAddress: Record<string, string> = {};

  // REFACTOR: Load addresses directly using getOrNull
  const mockOracleAddressesDeployment = await _hre.deployments.getOrNull(
    "MockOracleNameToAddress",
  );

  if (mockOracleAddressesDeployment?.linkedData) {
    Object.assign(
      mockOracleNameToAddress,
      mockOracleAddressesDeployment.linkedData,
    );
  } else {
    console.warn(
      "WARN: MockOracleNameToAddress deployment not found or has no linkedData. Oracle addresses might be incomplete.",
    );
  }

  // Get the named accounts
  const { deployer } = await _hre.getNamedAccounts();

  return {
    MOCK_ONLY: {
      tokens: {
        USDC: {
          name: "USD Coin",
          address: USDCDeployment?.address,
          decimals: 6,
          initialSupply: 1e6,
        },
        USDS: {
          name: "USDS Stablecoin",
          address: USDSDeployment?.address,
          decimals: 18,
          initialSupply: 1e6,
        },
        sUSDS: {
          name: "Savings USDS",
          address: sUSDSDeployment?.address,
          decimals: 18,
          initialSupply: 1e6,
        },
        frxUSD: {
          name: "Frax USD",
          address: frxUSDDeployment?.address,
          decimals: 18,
          initialSupply: 1e6,
        },
        sfrxUSD: {
          name: "Staked Frax USD",
          address: sfrxUSDDeployment?.address,
          decimals: 18,
          initialSupply: 1e6,
        },
        wS: {
          name: "Wrapped S",
          address: wSTokenDeployment?.address,
          decimals: 18,
          initialSupply: 1e6,
        },
        OS: {
          name: "Origin S",
          address: OSTokenDeployment?.address,
          decimals: 18,
          initialSupply: 1e6,
        },
        wOS: {
          name: "Wrapped Origin S",
          address: wOSTokenDeployment?.address,
          decimals: 18,
          initialSupply: 1e6,
        },
        stS: {
          name: "Staked S",
          address: stSTokenDeployment?.address,
          decimals: 18,
          initialSupply: 1e6,
        },
        scUSD: {
          name: "Sonic USD",
          address: scUSDDeployment?.address,
          decimals: 18,
          initialSupply: 1e6,
        },
        wstkscUSD: {
          name: "Wrapped Staked Sonic USD",
          address: wstkscUSDDeployment?.address,
          decimals: 18,
          initialSupply: 1e6,
        },
      },
    },
    tokenAddresses: {
      dUSD: emptyStringIfUndefined(dUSDDeployment?.address),
      dS: emptyStringIfUndefined(dSDeployment?.address),
      wS: emptyStringIfUndefined(wSTokenDeployment?.address),
      sfrxUSD: emptyStringIfUndefined(sfrxUSDDeployment?.address), // Used by dLEND
      stS: emptyStringIfUndefined(stSTokenDeployment?.address), // Used by dLEND
      wstkscUSD: emptyStringIfUndefined(wstkscUSDDeployment?.address), // Used by dLEND
    },
    walletAddresses: {
      governanceMultisig: deployer,
      incentivesVault: deployer,
    },
    dStables: {
      dUSD: {
        collaterals: [
          USDCDeployment?.address || ZeroAddress,
          USDSDeployment?.address || ZeroAddress,
          sUSDSDeployment?.address || ZeroAddress,
          frxUSDDeployment?.address || ZeroAddress,
          sfrxUSDDeployment?.address || ZeroAddress,
        ],
        initialFeeReceiver: deployer,
        initialRedemptionFeeBps: 1 * ONE_PERCENT_BPS,
      },
      dS: {
        collaterals: [
          wSTokenDeployment?.address || ZeroAddress,
          wOSTokenDeployment?.address || ZeroAddress,
          stSTokenDeployment?.address || ZeroAddress,
        ],
        initialFeeReceiver: deployer,
        initialRedemptionFeeBps: 1 * ONE_PERCENT_BPS,
      },
    },
    oracleAggregators: {
      USD: {
        hardDStablePeg: 1n * ORACLE_AGGREGATOR_BASE_CURRENCY_UNIT,
        priceDecimals: ORACLE_AGGREGATOR_PRICE_DECIMALS,
        baseCurrency: ZeroAddress,
        api3OracleAssets: {
          plainApi3OracleWrappers: {},
          api3OracleWrappersWithThresholding: {},
          compositeApi3OracleWrappersWithThresholding: {},
        },
        redstoneOracleAssets: {
          plainRedstoneOracleWrappers: {
            [wSTokenDeployment?.address || ""]:
              mockOracleNameToAddress["wS_USD"],
            [dSDeployment?.address || ""]: mockOracleNameToAddress["wS_USD"], // Peg dS to S
          },
          redstoneOracleWrappersWithThresholding: {
            ...(USDCDeployment?.address && mockOracleNameToAddress["USDC_USD"]
              ? {
                  [USDCDeployment.address]: {
                    feed: mockOracleNameToAddress["USDC_USD"],
                    lowerThreshold: ORACLE_AGGREGATOR_BASE_CURRENCY_UNIT,
                    fixedPrice: ORACLE_AGGREGATOR_BASE_CURRENCY_UNIT,
                  },
                }
              : {}),
            ...(USDSDeployment?.address && mockOracleNameToAddress["USDS_USD"]
              ? {
                  [USDSDeployment.address]: {
                    feed: mockOracleNameToAddress["USDS_USD"],
                    lowerThreshold: ORACLE_AGGREGATOR_BASE_CURRENCY_UNIT,
                    fixedPrice: ORACLE_AGGREGATOR_BASE_CURRENCY_UNIT,
                  },
                }
              : {}),
            ...(frxUSDDeployment?.address &&
            mockOracleNameToAddress["frxUSD_USD"]
              ? {
                  [frxUSDDeployment.address]: {
                    feed: mockOracleNameToAddress["frxUSD_USD"],
                    lowerThreshold: ORACLE_AGGREGATOR_BASE_CURRENCY_UNIT,
                    fixedPrice: ORACLE_AGGREGATOR_BASE_CURRENCY_UNIT,
                  },
                }
              : {}),
          },
          compositeRedstoneOracleWrappersWithThresholding: {
            ...(sUSDSDeployment?.address &&
            mockOracleNameToAddress["sUSDS_USDS"] &&
            mockOracleNameToAddress["USDS_USD"]
              ? {
                  [sUSDSDeployment.address]: {
                    feedAsset: sUSDSDeployment.address,
                    feed1: mockOracleNameToAddress["sUSDS_USDS"],
                    feed2: mockOracleNameToAddress["USDS_USD"],
                    lowerThresholdInBase1: 0n,
                    fixedPriceInBase1: 0n,
                    lowerThresholdInBase2: ORACLE_AGGREGATOR_BASE_CURRENCY_UNIT,
                    fixedPriceInBase2: ORACLE_AGGREGATOR_BASE_CURRENCY_UNIT,
                  },
                }
              : {}),
            ...(sfrxUSDDeployment?.address &&
            mockOracleNameToAddress["sfrxUSD_frxUSD"] &&
            mockOracleNameToAddress["frxUSD_USD"]
              ? {
                  [sfrxUSDDeployment.address]: {
                    feedAsset: sfrxUSDDeployment.address,
                    feed1: mockOracleNameToAddress["sfrxUSD_frxUSD"],
                    feed2: mockOracleNameToAddress["frxUSD_USD"],
                    lowerThresholdInBase1: 0n,
                    fixedPriceInBase1: 0n,
                    lowerThresholdInBase2: ORACLE_AGGREGATOR_BASE_CURRENCY_UNIT,
                    fixedPriceInBase2: ORACLE_AGGREGATOR_BASE_CURRENCY_UNIT,
                  },
                }
              : {}),
            ...(wstkscUSDDeployment?.address &&
            mockOracleNameToAddress["wstkscUSD_scUSD"] &&
            mockOracleNameToAddress["scUSD_USD"]
              ? {
                  [wstkscUSDDeployment.address]: {
                    feedAsset: wstkscUSDDeployment.address,
                    feed1: mockOracleNameToAddress["wstkscUSD_scUSD"],
                    feed2: mockOracleNameToAddress["scUSD_USD"],
                    lowerThresholdInBase1: 0n,
                    fixedPriceInBase1: 0n,
                    lowerThresholdInBase2: 0n,
                    fixedPriceInBase2: 0n,
                  },
                }
              : {}),
            ...(stSTokenDeployment?.address
              ? {
                  [stSTokenDeployment.address]: {
                    feedAsset: stSTokenDeployment.address,
                    feed1: mockOracleNameToAddress["stS_S"],
                    feed2: mockOracleNameToAddress["wS_USD"],
                    lowerThresholdInBase1: 0n,
                    fixedPriceInBase1: 0n,
                    lowerThresholdInBase2: 0n,
                    fixedPriceInBase2: 0n,
                  },
                }
              : {}),
            ...(wOSTokenDeployment?.address &&
            mockOracleNameToAddress["wOS_S"] &&
            mockOracleNameToAddress["wS_USD"]
              ? {
                  [wOSTokenDeployment.address]: {
                    feedAsset: wOSTokenDeployment.address,
                    feed1: mockOracleNameToAddress["wOS_OS"],
                    feed2: mockOracleNameToAddress["OS_S"],
                    lowerThresholdInBase1: 0n,
                    fixedPriceInBase1: 0n,
                    lowerThresholdInBase2: ORACLE_AGGREGATOR_BASE_CURRENCY_UNIT,
                    fixedPriceInBase2: ORACLE_AGGREGATOR_BASE_CURRENCY_UNIT,
                  },
                }
              : {}),
          },
        },
      },
      S: {
        hardDStablePeg: 1n * ORACLE_AGGREGATOR_BASE_CURRENCY_UNIT,
        priceDecimals: ORACLE_AGGREGATOR_PRICE_DECIMALS,
        baseCurrency: wSTokenDeployment?.address || ZeroAddress, // Base currency is S
        api3OracleAssets: {
          plainApi3OracleWrappers: {},
          api3OracleWrappersWithThresholding: {},
          compositeApi3OracleWrappersWithThresholding: {},
        },
        redstoneOracleAssets: {
          plainRedstoneOracleWrappers: {
            [stSTokenDeployment?.address || ""]:
              mockOracleNameToAddress["stS_S"],
          },
          redstoneOracleWrappersWithThresholding: {
            ...(OSTokenDeployment?.address && mockOracleNameToAddress["OS_S"]
              ? {
                  [OSTokenDeployment.address]: {
                    feed: mockOracleNameToAddress["OS_S"],
                    lowerThreshold: ORACLE_AGGREGATOR_BASE_CURRENCY_UNIT, // 1.0 in S terms
                    fixedPrice: ORACLE_AGGREGATOR_BASE_CURRENCY_UNIT, // 1.0 in S terms
                  },
                }
              : {}),
          },
          compositeRedstoneOracleWrappersWithThresholding: {
            ...(wOSTokenDeployment?.address &&
            mockOracleNameToAddress["wOS_OS"] &&
            mockOracleNameToAddress["OS_S"]
              ? {
                  [wOSTokenDeployment.address]: {
                    feedAsset: wOSTokenDeployment.address,
                    feed1: mockOracleNameToAddress["wOS_OS"],
                    feed2: mockOracleNameToAddress["OS_S"],
                    lowerThresholdInBase1: 0n,
                    fixedPriceInBase1: 0n,
                    lowerThresholdInBase2: ORACLE_AGGREGATOR_BASE_CURRENCY_UNIT,
                    fixedPriceInBase2: ORACLE_AGGREGATOR_BASE_CURRENCY_UNIT,
                  },
                }
              : {}),
          },
        },
      },
    },
    dLend: {
      providerID: 1, // Arbitrary as long as we don't repeat
      flashLoanPremium: {
        total: 0.0005e4, // 0.05%
        protocol: 0.0004e4, // 0.04%
      },
      rateStrategies: [
        rateStrategyHighLiquidityVolatile,
        rateStrategyMediumLiquidityVolatile,
        rateStrategyHighLiquidityStable,
        rateStrategyMediumLiquidityStable,
      ],
      reservesConfig: {
        dUSD: strategyDUSD,
        dS: strategyDS,
        stS: strategyStS,
        sfrxUSD: strategySfrxUSD,
        wstkscUSD: strategyWstkscUSD,
      },
    },
    odos: {
      router: "", // Odos doesn't work on localhost
    },
    dStake: {
      sdUSD: {
        dStable: emptyStringIfUndefined(dUSDDeployment?.address),
        name: "Staked dUSD",
        symbol: "sdUSD",
        initialAdmin: user1,
        initialFeeManager: user1,
        initialWithdrawalFeeBps: 10,
        adapters: [
          {
            vaultAsset: emptyStringIfUndefined(
              dLendATokenWrapperDUSDDeployment?.address,
            ),
            adapterContract: "WrappedDLendConversionAdapter",
          },
        ],
        defaultDepositVaultAsset: emptyStringIfUndefined(
          dLendATokenWrapperDUSDDeployment?.address,
        ),
        collateralVault: "DStakeCollateralVault_sdUSD",
        collateralExchangers: [user1],
        dLendRewardManager: {
          managedVaultAsset: emptyStringIfUndefined(
            dLendATokenWrapperDUSDDeployment?.address,
          ), // This should be the deployed StaticATokenLM address for dUSD
          dLendAssetToClaimFor: emptyStringIfUndefined(
            aTokenDUSDDeployment?.address,
          ), // Use the deployed dLEND-dUSD aToken address
          dLendRewardsController: emptyStringIfUndefined(
            rewardsControllerDeployment?.address,
          ), // This will be fetched after dLend incentives deployment
          treasury: user1, // Or a dedicated treasury address
          maxTreasuryFeeBps: 500, // Example: 5%
          initialTreasuryFeeBps: 100, // Example: 1%
          initialExchangeThreshold: 1e6, // Example: 1 dStable (adjust based on dStable decimals)
          initialAdmin: user1, // Optional: specific admin for this reward manager
          initialRewardsManager: user1, // Optional: specific rewards manager role holder
        },
      },
      sdS: {
        dStable: emptyStringIfUndefined(dSDeployment?.address),
        name: "Staked dS",
        symbol: "sdS",
        initialAdmin: user1,
        initialFeeManager: user1,
        initialWithdrawalFeeBps: 10,
        adapters: [
          {
            vaultAsset: emptyStringIfUndefined(
              dLendATokenWrapperDSDeployment?.address,
            ),
            adapterContract: "WrappedDLendConversionAdapter",
          },
        ],
        defaultDepositVaultAsset: emptyStringIfUndefined(
          dLendATokenWrapperDSDeployment?.address,
        ),
        collateralVault: "DStakeCollateralVault_sdS",
        collateralExchangers: [user1],
        dLendRewardManager: {
          managedVaultAsset: emptyStringIfUndefined(
            dLendATokenWrapperDSDeployment?.address,
          ), // This should be the deployed StaticATokenLM address for dS
          dLendAssetToClaimFor: emptyStringIfUndefined(dSDeployment?.address), // Use the dS underlying asset address as a placeholder
          dLendRewardsController: emptyStringIfUndefined(
            rewardsControllerDeployment?.address,
          ), // This will be fetched after dLend incentives deployment
          treasury: user1, // Or a dedicated treasury address
          maxTreasuryFeeBps: 500, // Example: 5%
          initialTreasuryFeeBps: 100, // Example: 1%
          initialExchangeThreshold: 1e6, // Example: 1 dStable (adjust based on dStable decimals)
          initialAdmin: user1, // Optional: specific admin for this reward manager
          initialRewardsManager: user1, // Optional: specific rewards manager role holder
        },
      },
    },
  };
}

/**
 * Return an empty string if the value is undefined
 *
 * @param value - The value to check
 * @returns An empty string if the value is undefined, otherwise the value itself
 */
function emptyStringIfUndefined(value: string | undefined): string {
  return value || "";
}<|MERGE_RESOLUTION|>--- conflicted
+++ resolved
@@ -1,16 +1,12 @@
 import { ZeroAddress } from "ethers";
 import { HardhatRuntimeEnvironment } from "hardhat/types";
 
-<<<<<<< HEAD
 import { ONE_PERCENT_BPS } from "../../typescript/bps-constants";
-import { DS_TOKEN_ID, DUSD_TOKEN_ID } from "../../typescript/deploy-ids";
-=======
 import {
   DS_TOKEN_ID,
   DUSD_TOKEN_ID,
   INCENTIVES_PROXY_ID,
 } from "../../typescript/deploy-ids";
->>>>>>> 48d04041
 import {
   ORACLE_AGGREGATOR_BASE_CURRENCY_UNIT,
   ORACLE_AGGREGATOR_PRICE_DECIMALS,
@@ -37,7 +33,7 @@
  * @returns The configuration for the network
  */
 export async function getConfig(
-  _hre: HardhatRuntimeEnvironment,
+  _hre: HardhatRuntimeEnvironment
 ): Promise<Config> {
   // Token info will only be populated after their deployment
   const dUSDDeployment = await _hre.deployments.getOrNull(DUSD_TOKEN_ID);
@@ -56,10 +52,10 @@
 
   // Fetch deployed dLend StaticATokenLM wrappers
   const dLendATokenWrapperDUSDDeployment = await _hre.deployments.getOrNull(
-    "dLend_ATokenWrapper_dUSD",
+    "dLend_ATokenWrapper_dUSD"
   );
   const dLendATokenWrapperDSDeployment = await _hre.deployments.getOrNull(
-    "dLend_ATokenWrapper_dS",
+    "dLend_ATokenWrapper_dS"
   );
 
   // Fetch deployed dLend RewardsController
@@ -74,22 +70,22 @@
 
   // REFACTOR: Load addresses directly using getOrNull
   const mockOracleAddressesDeployment = await _hre.deployments.getOrNull(
-    "MockOracleNameToAddress",
+    "MockOracleNameToAddress"
   );
 
   if (mockOracleAddressesDeployment?.linkedData) {
     Object.assign(
       mockOracleNameToAddress,
-      mockOracleAddressesDeployment.linkedData,
+      mockOracleAddressesDeployment.linkedData
     );
   } else {
     console.warn(
-      "WARN: MockOracleNameToAddress deployment not found or has no linkedData. Oracle addresses might be incomplete.",
+      "WARN: MockOracleNameToAddress deployment not found or has no linkedData. Oracle addresses might be incomplete."
     );
   }
 
   // Get the named accounts
-  const { deployer } = await _hre.getNamedAccounts();
+  const { deployer, user1 } = await _hre.getNamedAccounts();
 
   return {
     MOCK_ONLY: {
@@ -398,25 +394,25 @@
         adapters: [
           {
             vaultAsset: emptyStringIfUndefined(
-              dLendATokenWrapperDUSDDeployment?.address,
+              dLendATokenWrapperDUSDDeployment?.address
             ),
             adapterContract: "WrappedDLendConversionAdapter",
           },
         ],
         defaultDepositVaultAsset: emptyStringIfUndefined(
-          dLendATokenWrapperDUSDDeployment?.address,
+          dLendATokenWrapperDUSDDeployment?.address
         ),
         collateralVault: "DStakeCollateralVault_sdUSD",
         collateralExchangers: [user1],
         dLendRewardManager: {
           managedVaultAsset: emptyStringIfUndefined(
-            dLendATokenWrapperDUSDDeployment?.address,
+            dLendATokenWrapperDUSDDeployment?.address
           ), // This should be the deployed StaticATokenLM address for dUSD
           dLendAssetToClaimFor: emptyStringIfUndefined(
-            aTokenDUSDDeployment?.address,
+            aTokenDUSDDeployment?.address
           ), // Use the deployed dLEND-dUSD aToken address
           dLendRewardsController: emptyStringIfUndefined(
-            rewardsControllerDeployment?.address,
+            rewardsControllerDeployment?.address
           ), // This will be fetched after dLend incentives deployment
           treasury: user1, // Or a dedicated treasury address
           maxTreasuryFeeBps: 500, // Example: 5%
@@ -436,23 +432,23 @@
         adapters: [
           {
             vaultAsset: emptyStringIfUndefined(
-              dLendATokenWrapperDSDeployment?.address,
+              dLendATokenWrapperDSDeployment?.address
             ),
             adapterContract: "WrappedDLendConversionAdapter",
           },
         ],
         defaultDepositVaultAsset: emptyStringIfUndefined(
-          dLendATokenWrapperDSDeployment?.address,
+          dLendATokenWrapperDSDeployment?.address
         ),
         collateralVault: "DStakeCollateralVault_sdS",
         collateralExchangers: [user1],
         dLendRewardManager: {
           managedVaultAsset: emptyStringIfUndefined(
-            dLendATokenWrapperDSDeployment?.address,
+            dLendATokenWrapperDSDeployment?.address
           ), // This should be the deployed StaticATokenLM address for dS
           dLendAssetToClaimFor: emptyStringIfUndefined(dSDeployment?.address), // Use the dS underlying asset address as a placeholder
           dLendRewardsController: emptyStringIfUndefined(
-            rewardsControllerDeployment?.address,
+            rewardsControllerDeployment?.address
           ), // This will be fetched after dLend incentives deployment
           treasury: user1, // Or a dedicated treasury address
           maxTreasuryFeeBps: 500, // Example: 5%
