--- conflicted
+++ resolved
@@ -35,17 +35,10 @@
 }
 
 export interface TokenAddresses {
-<<<<<<< HEAD
-  readonly wS: string; // Required by dLEND and dS
-  readonly dUSD: string; // Required by dUSD
-  readonly dS: string; // Required by dS
-  [key: string]: string; // Any network-specific token addresses
-=======
   readonly wS: string;
   readonly dUSD: string;
   readonly dS: string;
   readonly [key: string]: string; // dLEND assets must be defined as well
->>>>>>> f3e8781d
 }
 
 export interface WalletAddresses {
