--- conflicted
+++ resolved
@@ -73,19 +73,11 @@
  * execution fails, a Safe transaction is queued in `transactions` for offline
  * signing.
  *
-<<<<<<< HEAD
  * @param hre - Hardhat runtime environment
  * @param stableAddress - Address of the ERC20StablecoinUpgradeable token
  * @param grantee - Address that should be granted MINTER_ROLE
- * @param transactions - Array to append a Safe transaction if governance is required
- * @param executor
+ * @param executor - Governance executor
  * @returns true if operation succeeded or is already complete, false if pending governance
-=======
- * @param hre Hardhat runtime environment
- * @param stableAddress Address of the ERC20StablecoinUpgradeable token
- * @param grantee Address that should be granted MINTER_ROLE
- * @param manualActions Array to collect manual actions that need to be performed
->>>>>>> 7a04226b
  */
 async function ensureMinterRole(
   hre: HardhatRuntimeEnvironment,
@@ -128,23 +120,13 @@
  * If direct execution fails, generates Safe transactions appended to
  * `transactions` for offline signing.
  *
-<<<<<<< HEAD
  * @param hre - Hardhat runtime environment
  * @param issuerName - Logical name/id of the issuer deployment
  * @param issuerAddress - Address of the IssuerV2 contract
  * @param deployerSigner - Deployer signer currently holding roles
  * @param governanceMultisig - Governance multisig address to receive roles
- * @param transactions - Array to append Safe transactions if governance is required
  * @param executor
  * @returns true if all operations complete, false if pending governance
-=======
- * @param hre Hardhat runtime environment
- * @param issuerName Logical name/id of the issuer deployment
- * @param issuerAddress Address of the IssuerV2 contract
- * @param deployerSigner Deployer signer currently holding roles
- * @param governanceMultisig Governance multisig address to receive roles
- * @param manualActions Array to collect manual actions that need to be performed
->>>>>>> 7a04226b
  */
 async function migrateIssuerRolesIdempotent(
   hre: HardhatRuntimeEnvironment,
