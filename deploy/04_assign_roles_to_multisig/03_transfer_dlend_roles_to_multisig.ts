--- conflicted
+++ resolved
@@ -13,13 +13,7 @@
  */
 const func: DeployFunction = async function (hre: HardhatRuntimeEnvironment) {
   if (!isMainnet(hre.network.name)) {
-<<<<<<< HEAD
-    console.log(
-      `\n🔑 ${__filename.split("/").slice(-2).join("/")}: Skipping non-mainnet network`,
-    );
-=======
     console.log(`\n🔑 ${__filename.split("/").slice(-2).join("/")}: Skipping non-mainnet network`);
->>>>>>> 4dc162fb
     return true;
   }
 
@@ -33,164 +27,71 @@
   // Get the governance multisig address
   const { governanceMultisig } = config.walletAddresses;
 
-<<<<<<< HEAD
-  console.log(
-    `\n🔄 Transferring dLEND roles to governance multisig: ${governanceMultisig}`,
-  );
-=======
   console.log(`\n🔄 Transferring dLEND roles to governance multisig: ${governanceMultisig}`);
->>>>>>> 4dc162fb
 
   // Transfer ACL roles
   try {
     const aclManager = await deployments.getOrNull(ACL_MANAGER_ID);
-<<<<<<< HEAD
-    const addressesProvider = await deployments.getOrNull(
-      POOL_ADDRESSES_PROVIDER_ID,
-    );
-=======
     const addressesProvider = await deployments.getOrNull(POOL_ADDRESSES_PROVIDER_ID);
->>>>>>> 4dc162fb
 
     if (aclManager && addressesProvider) {
       console.log(`\n  📄 DLEND ACL ROLES`);
 
-<<<<<<< HEAD
-      const aclManagerContract = await ethers.getContractAt(
-        "ACLManager",
-        aclManager.address,
-        deployerSigner,
-      );
-      const addressesProviderContract = await ethers.getContractAt(
-        "PoolAddressesProvider",
-        addressesProvider.address,
-        deployerSigner,
-      );
-=======
       const aclManagerContract = await ethers.getContractAt("ACLManager", aclManager.address, deployerSigner);
       const addressesProviderContract = await ethers.getContractAt("PoolAddressesProvider", addressesProvider.address, deployerSigner);
->>>>>>> 4dc162fb
 
       // Set ACL admin on AddressesProvider
       const currentAclAdmin = await addressesProviderContract.getACLAdmin();
 
       if (currentAclAdmin.toLowerCase() !== governanceMultisig.toLowerCase()) {
         await addressesProviderContract.setACLAdmin(governanceMultisig);
-<<<<<<< HEAD
-        console.log(
-          `    ➕ Set ACL admin on AddressesProvider to ${governanceMultisig}`,
-        );
-      } else {
-        console.log(
-          `    ✓ ACL admin on AddressesProvider already set to ${governanceMultisig}`,
-        );
-=======
         console.log(`    ➕ Set ACL admin on AddressesProvider to ${governanceMultisig}`);
       } else {
         console.log(`    ✓ ACL admin on AddressesProvider already set to ${governanceMultisig}`);
->>>>>>> 4dc162fb
       }
 
       // Transfer DEFAULT_ADMIN_ROLE in ACLManager
       const DEFAULT_ADMIN_ROLE = ZERO_BYTES_32;
 
-<<<<<<< HEAD
-      if (
-        !(await aclManagerContract.hasRole(
-          DEFAULT_ADMIN_ROLE,
-          governanceMultisig,
-        ))
-      ) {
-        await aclManagerContract.grantRole(
-          DEFAULT_ADMIN_ROLE,
-          governanceMultisig,
-        );
-        console.log(
-          `    ➕ Granted DEFAULT_ADMIN_ROLE in ACLManager to ${governanceMultisig}`,
-        );
-      } else {
-        console.log(
-          `    ✓ DEFAULT_ADMIN_ROLE in ACLManager already granted to ${governanceMultisig}`,
-        );
-=======
       if (!(await aclManagerContract.hasRole(DEFAULT_ADMIN_ROLE, governanceMultisig))) {
         await aclManagerContract.grantRole(DEFAULT_ADMIN_ROLE, governanceMultisig);
         console.log(`    ➕ Granted DEFAULT_ADMIN_ROLE in ACLManager to ${governanceMultisig}`);
       } else {
         console.log(`    ✓ DEFAULT_ADMIN_ROLE in ACLManager already granted to ${governanceMultisig}`);
->>>>>>> 4dc162fb
       }
 
       // Add PoolAdmin to ACLManager
       if (!(await aclManagerContract.isPoolAdmin(governanceMultisig))) {
         await aclManagerContract.addPoolAdmin(governanceMultisig);
-<<<<<<< HEAD
-        console.log(
-          `    ➕ Added PoolAdmin role in ACLManager to ${governanceMultisig}`,
-        );
-      } else {
-        console.log(
-          `    ✓ PoolAdmin role in ACLManager already granted to ${governanceMultisig}`,
-        );
-=======
         console.log(`    ➕ Added PoolAdmin role in ACLManager to ${governanceMultisig}`);
       } else {
         console.log(`    ✓ PoolAdmin role in ACLManager already granted to ${governanceMultisig}`);
->>>>>>> 4dc162fb
       }
 
       // Add EmergencyAdmin to ACLManager
       if (!(await aclManagerContract.isEmergencyAdmin(governanceMultisig))) {
         await aclManagerContract.addEmergencyAdmin(governanceMultisig);
-<<<<<<< HEAD
-        console.log(
-          `    ➕ Added EmergencyAdmin role in ACLManager to ${governanceMultisig}`,
-        );
-      } else {
-        console.log(
-          `    ✓ EmergencyAdmin role in ACLManager already granted to ${governanceMultisig}`,
-        );
-=======
         console.log(`    ➕ Added EmergencyAdmin role in ACLManager to ${governanceMultisig}`);
       } else {
         console.log(`    ✓ EmergencyAdmin role in ACLManager already granted to ${governanceMultisig}`);
->>>>>>> 4dc162fb
       }
 
       // Revoke roles from deployer after governance multisig has them
       // Remove non-admin roles first
       if (await aclManagerContract.isPoolAdmin(deployer)) {
         await aclManagerContract.removePoolAdmin(deployer);
-<<<<<<< HEAD
-        console.log(
-          `    ➖ Removed PoolAdmin role from deployer in ACLManager`,
-        );
-=======
         console.log(`    ➖ Removed PoolAdmin role from deployer in ACLManager`);
->>>>>>> 4dc162fb
       }
 
       if (await aclManagerContract.isEmergencyAdmin(deployer)) {
         await aclManagerContract.removeEmergencyAdmin(deployer);
-<<<<<<< HEAD
-        console.log(
-          `    ➖ Removed EmergencyAdmin role from deployer in ACLManager`,
-        );
-=======
         console.log(`    ➖ Removed EmergencyAdmin role from deployer in ACLManager`);
->>>>>>> 4dc162fb
       }
 
       // Revoke DEFAULT_ADMIN_ROLE last
       if (await aclManagerContract.hasRole(DEFAULT_ADMIN_ROLE, deployer)) {
         await aclManagerContract.revokeRole(DEFAULT_ADMIN_ROLE, deployer);
-<<<<<<< HEAD
-        console.log(
-          `    ➖ Revoked DEFAULT_ADMIN_ROLE from deployer in ACLManager`,
-        );
-=======
         console.log(`    ➖ Revoked DEFAULT_ADMIN_ROLE from deployer in ACLManager`);
->>>>>>> 4dc162fb
       }
 
       // Transfer PoolAddressesProvider ownership
@@ -198,30 +99,14 @@
 
       if (currentAddressesProviderOwner.toLowerCase() !== governanceMultisig.toLowerCase()) {
         await addressesProviderContract.transferOwnership(governanceMultisig);
-<<<<<<< HEAD
-        console.log(
-          `    ➕ Transferred PoolAddressesProvider ownership to ${governanceMultisig}`,
-        );
-      } else {
-        console.log(
-          `    ✓ PoolAddressesProvider ownership already set to ${governanceMultisig}`,
-        );
-=======
         console.log(`    ➕ Transferred PoolAddressesProvider ownership to ${governanceMultisig}`);
       } else {
         console.log(`    ✓ PoolAddressesProvider ownership already set to ${governanceMultisig}`);
->>>>>>> 4dc162fb
       }
 
       console.log(`    ✅ Completed dLEND ACL role transfers`);
     } else {
-<<<<<<< HEAD
-      console.log(
-        `  ⚠️ ACLManager or AddressesProvider not deployed, skipping ACL role transfer`,
-      );
-=======
       console.log(`  ⚠️ ACLManager or AddressesProvider not deployed, skipping ACL role transfer`);
->>>>>>> 4dc162fb
     }
   } catch (error) {
     console.error(`  ❌ Failed to transfer dLEND ACL roles: ${error}`);
@@ -234,113 +119,49 @@
     if (emissionManager) {
       console.log(`\n  📄 EMISSION MANAGER ROLES`);
 
-<<<<<<< HEAD
-      const emissionManagerContract = await ethers.getContractAt(
-        "EmissionManager",
-        emissionManager.address,
-        deployerSigner,
-      );
-=======
       const emissionManagerContract = await ethers.getContractAt("EmissionManager", emissionManager.address, deployerSigner);
->>>>>>> 4dc162fb
 
       const currentOwner = await emissionManagerContract.owner();
 
       if (currentOwner.toLowerCase() !== governanceMultisig.toLowerCase()) {
         await emissionManagerContract.transferOwnership(governanceMultisig);
-<<<<<<< HEAD
-        console.log(
-          `    ➕ Transferred EmissionManager ownership to ${governanceMultisig}`,
-        );
-      } else {
-        console.log(
-          `    ✓ EmissionManager ownership already set to ${governanceMultisig}`,
-        );
-=======
         console.log(`    ➕ Transferred EmissionManager ownership to ${governanceMultisig}`);
       } else {
         console.log(`    ✓ EmissionManager ownership already set to ${governanceMultisig}`);
->>>>>>> 4dc162fb
       }
 
       console.log(`    ✅ Completed EmissionManager ownership transfer`);
     } else {
-<<<<<<< HEAD
-      console.log(
-        `  ⚠️ EmissionManager not deployed, skipping ownership transfer`,
-      );
-    }
-  } catch (error) {
-    console.error(
-      `  ❌ Failed to transfer EmissionManager ownership: ${error}`,
-    );
-=======
       console.log(`  ⚠️ EmissionManager not deployed, skipping ownership transfer`);
     }
   } catch (error) {
     console.error(`  ❌ Failed to transfer EmissionManager ownership: ${error}`);
->>>>>>> 4dc162fb
   }
 
   // Transfer ReservesSetupHelper ownership
   try {
-<<<<<<< HEAD
-    const reservesSetupHelper = await deployments.getOrNull(
-      "ReservesSetupHelper",
-    );
-=======
     const reservesSetupHelper = await deployments.getOrNull("ReservesSetupHelper");
->>>>>>> 4dc162fb
 
     if (reservesSetupHelper) {
       console.log(`\n  📄 RESERVES SETUP HELPER OWNERSHIP`);
 
-<<<<<<< HEAD
-      const reservesSetupHelperContract = await ethers.getContractAt(
-        "ReservesSetupHelper",
-        reservesSetupHelper.address,
-        deployerSigner,
-      );
-=======
       const reservesSetupHelperContract = await ethers.getContractAt("ReservesSetupHelper", reservesSetupHelper.address, deployerSigner);
->>>>>>> 4dc162fb
 
       const currentOwner = await reservesSetupHelperContract.owner();
 
       if (currentOwner.toLowerCase() !== governanceMultisig.toLowerCase()) {
         await reservesSetupHelperContract.transferOwnership(governanceMultisig);
-<<<<<<< HEAD
-        console.log(
-          `    ➕ Transferred ReservesSetupHelper ownership to ${governanceMultisig}`,
-        );
-      } else {
-        console.log(
-          `    ✓ ReservesSetupHelper ownership already set to ${governanceMultisig}`,
-        );
-=======
         console.log(`    ➕ Transferred ReservesSetupHelper ownership to ${governanceMultisig}`);
       } else {
         console.log(`    ✓ ReservesSetupHelper ownership already set to ${governanceMultisig}`);
->>>>>>> 4dc162fb
       }
 
       console.log(`    ✅ Completed ReservesSetupHelper ownership transfer`);
     } else {
-<<<<<<< HEAD
-      console.log(
-        `  ⚠️ ReservesSetupHelper not deployed, skipping ownership transfer`,
-      );
-    }
-  } catch (error) {
-    console.error(
-      `  ❌ Failed to transfer ReservesSetupHelper ownership: ${error}`,
-    );
-=======
       console.log(`  ⚠️ ReservesSetupHelper not deployed, skipping ownership transfer`);
     }
   } catch (error) {
     console.error(`  ❌ Failed to transfer ReservesSetupHelper ownership: ${error}`);
->>>>>>> 4dc162fb
   }
 
   console.log(`\n🔑 ${__filename.split("/").slice(-2).join("/")}: ✅ Done\n`);
