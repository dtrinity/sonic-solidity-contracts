--- conflicted
+++ resolved
@@ -67,7 +67,6 @@
     throw new Error("No extra parameters provided for dLOOP Core DLend");
   }
 
-<<<<<<< HEAD
   // Resolve StaticAToken wrapper, fallback to deployment if not present in config
   let targetStaticATokenWrapperResolved =
     (extraParams.targetStaticATokenWrapper as string) || "";
@@ -95,13 +94,6 @@
     (extraParams.initialTreasuryFeeBps as number | bigint) ?? 0;
   const initialExchangeThreshold =
     (extraParams.initialExchangeThreshold as number | bigint) ?? 0;
-=======
-  const targetStaticATokenWrapper = assertNotEmpty(extraParams.targetStaticATokenWrapper as string);
-  const treasury = assertNotEmpty(extraParams.treasury);
-  const maxTreasuryFeeBps = assertNotEmpty(extraParams.maxTreasuryFeeBps);
-  const initialTreasuryFeeBps = assertNotEmpty(extraParams.initialTreasuryFeeBps);
-  const initialExchangeThreshold = assertNotEmpty(extraParams.initialExchangeThreshold);
->>>>>>> a209a1c2
 
   await hre.deployments.deploy(deploymentName, {
     from: deployer,
@@ -141,15 +133,7 @@
   const { deployer } = await getNamedAccounts();
   const chainId = await getChainId();
 
-<<<<<<< HEAD
   // Allow local deployments (do not skip on localhost/hardhat)
-=======
-  // Skip for local networks
-  if (isLocalNetwork(hre.network.name)) {
-    console.log(`Skipping dLOOP Core DLend deployment for network ${hre.network.name}.`);
-    return;
-  }
->>>>>>> a209a1c2
   // Get network config
   const networkConfig = await getConfig(hre);
   const dloopConfig = networkConfig.dLoop;
@@ -201,7 +185,6 @@
 };
 
 func.tags = ["dloop", "core", "dlend"];
-<<<<<<< HEAD
 func.dependencies = [
   POOL_ADDRESSES_PROVIDER_ID,
   INCENTIVES_PROXY_ID,
@@ -209,9 +192,6 @@
   DLEND_STATIC_A_TOKEN_FACTORY_ID,
   "dStableATokenWrappers",
 ];
-=======
-func.dependencies = [POOL_ADDRESSES_PROVIDER_ID, INCENTIVES_PROXY_ID, POOL_DATA_PROVIDER_ID];
->>>>>>> a209a1c2
 func.id = DLOOP_CORE_DLEND_ID;
 
 export default func;