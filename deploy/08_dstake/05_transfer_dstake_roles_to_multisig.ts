--- conflicted
+++ resolved
@@ -43,50 +43,12 @@
 
       if (tokenDeployment) {
         console.log(`  📄 TOKEN ROLES: ${tokenId}`);
-<<<<<<< HEAD
-        const tokenContract = await ethers.getContractAt(
-          "DStakeToken",
-          tokenDeployment.address,
-          deployerSigner,
-        );
-=======
         const tokenContract = await ethers.getContractAt("DStakeToken", tokenDeployment.address, deployerSigner);
->>>>>>> 2e0cdd33
 
         const DEFAULT_ADMIN_ROLE = ZERO_BYTES_32;
         const FEE_MANAGER_ROLE = await tokenContract.FEE_MANAGER_ROLE();
 
         // Grant roles to configured addresses
-<<<<<<< HEAD
-        if (
-          !(await tokenContract.hasRole(
-            DEFAULT_ADMIN_ROLE,
-            instanceConfig.initialAdmin,
-          ))
-        ) {
-          await tokenContract.grantRole(
-            DEFAULT_ADMIN_ROLE,
-            instanceConfig.initialAdmin,
-          );
-          console.log(
-            `    ➕ Granted DEFAULT_ADMIN_ROLE to ${instanceConfig.initialAdmin}`,
-          );
-        }
-
-        if (
-          !(await tokenContract.hasRole(
-            FEE_MANAGER_ROLE,
-            instanceConfig.initialFeeManager,
-          ))
-        ) {
-          await tokenContract.grantRole(
-            FEE_MANAGER_ROLE,
-            instanceConfig.initialFeeManager,
-          );
-          console.log(
-            `    ➕ Granted FEE_MANAGER_ROLE to ${instanceConfig.initialFeeManager}`,
-          );
-=======
         if (!(await tokenContract.hasRole(DEFAULT_ADMIN_ROLE, instanceConfig.initialAdmin))) {
           await tokenContract.grantRole(DEFAULT_ADMIN_ROLE, instanceConfig.initialAdmin);
           console.log(`    ➕ Granted DEFAULT_ADMIN_ROLE to ${instanceConfig.initialAdmin}`);
@@ -95,7 +57,6 @@
         if (!(await tokenContract.hasRole(FEE_MANAGER_ROLE, instanceConfig.initialFeeManager))) {
           await tokenContract.grantRole(FEE_MANAGER_ROLE, instanceConfig.initialFeeManager);
           console.log(`    ➕ Granted FEE_MANAGER_ROLE to ${instanceConfig.initialFeeManager}`);
->>>>>>> 2e0cdd33
         }
 
         // Revoke non-admin roles from deployer first
@@ -110,13 +71,7 @@
           console.log(`    ➖ Revoked DEFAULT_ADMIN_ROLE from deployer`);
         }
       } else {
-<<<<<<< HEAD
-        console.log(
-          `  ⚠️ ${tokenId} not deployed, skipping token role transfer`,
-        );
-=======
         console.log(`  ⚠️ ${tokenId} not deployed, skipping token role transfer`);
->>>>>>> 2e0cdd33
       }
     } catch (error) {
       console.error(`  ❌ Failed to migrate ${tokenId} roles: ${error}`);
@@ -128,29 +83,6 @@
 
       if (vaultDeployment) {
         console.log(`  📄 VAULT ROLES: ${vaultId}`);
-<<<<<<< HEAD
-        const vaultContract = await ethers.getContractAt(
-          "DStakeCollateralVault",
-          vaultDeployment.address,
-          deployerSigner,
-        );
-
-        const DEFAULT_ADMIN_ROLE = ZERO_BYTES_32;
-
-        if (
-          !(await vaultContract.hasRole(
-            DEFAULT_ADMIN_ROLE,
-            instanceConfig.initialAdmin,
-          ))
-        ) {
-          await vaultContract.grantRole(
-            DEFAULT_ADMIN_ROLE,
-            instanceConfig.initialAdmin,
-          );
-          console.log(
-            `    ➕ Granted DEFAULT_ADMIN_ROLE to ${instanceConfig.initialAdmin}`,
-          );
-=======
         const vaultContract = await ethers.getContractAt("DStakeCollateralVault", vaultDeployment.address, deployerSigner);
 
         const DEFAULT_ADMIN_ROLE = ZERO_BYTES_32;
@@ -158,7 +90,6 @@
         if (!(await vaultContract.hasRole(DEFAULT_ADMIN_ROLE, instanceConfig.initialAdmin))) {
           await vaultContract.grantRole(DEFAULT_ADMIN_ROLE, instanceConfig.initialAdmin);
           console.log(`    ➕ Granted DEFAULT_ADMIN_ROLE to ${instanceConfig.initialAdmin}`);
->>>>>>> 2e0cdd33
         }
 
         // Revoke DEFAULT_ADMIN_ROLE from deployer
@@ -167,13 +98,7 @@
           console.log(`    ➖ Revoked DEFAULT_ADMIN_ROLE from deployer`);
         }
       } else {
-<<<<<<< HEAD
-        console.log(
-          `  ⚠️ ${vaultId} not deployed, skipping vault role transfer`,
-        );
-=======
         console.log(`  ⚠️ ${vaultId} not deployed, skipping vault role transfer`);
->>>>>>> 2e0cdd33
       }
     } catch (error) {
       console.error(`  ❌ Failed to migrate ${vaultId} roles: ${error}`);
@@ -185,35 +110,12 @@
 
       if (routerDeployment) {
         console.log(`  📄 ROUTER ROLES: ${routerId}`);
-<<<<<<< HEAD
-        const routerContract = await ethers.getContractAt(
-          "DStakeRouterDLend",
-          routerDeployment.address,
-          deployerSigner,
-        );
-        const DEFAULT_ADMIN_ROLE = ZERO_BYTES_32;
-
-        if (
-          !(await routerContract.hasRole(
-            DEFAULT_ADMIN_ROLE,
-            instanceConfig.initialAdmin,
-          ))
-        ) {
-          await routerContract.grantRole(
-            DEFAULT_ADMIN_ROLE,
-            instanceConfig.initialAdmin,
-          );
-          console.log(
-            `    ➕ Granted DEFAULT_ADMIN_ROLE to ${instanceConfig.initialAdmin}`,
-          );
-=======
         const routerContract = await ethers.getContractAt("DStakeRouterDLend", routerDeployment.address, deployerSigner);
         const DEFAULT_ADMIN_ROLE = ZERO_BYTES_32;
 
         if (!(await routerContract.hasRole(DEFAULT_ADMIN_ROLE, instanceConfig.initialAdmin))) {
           await routerContract.grantRole(DEFAULT_ADMIN_ROLE, instanceConfig.initialAdmin);
           console.log(`    ➕ Granted DEFAULT_ADMIN_ROLE to ${instanceConfig.initialAdmin}`);
->>>>>>> 2e0cdd33
         }
 
         if (await routerContract.hasRole(DEFAULT_ADMIN_ROLE, deployer)) {
@@ -221,13 +123,7 @@
           console.log(`    ➖ Revoked DEFAULT_ADMIN_ROLE from deployer`);
         }
       } else {
-<<<<<<< HEAD
-        console.log(
-          `  ⚠️ ${routerId} not deployed, skipping router role transfer`,
-        );
-=======
         console.log(`  ⚠️ ${routerId} not deployed, skipping router role transfer`);
->>>>>>> 2e0cdd33
       }
     } catch (error) {
       console.error(`  ❌ Failed to migrate ${routerId} roles: ${error}`);
