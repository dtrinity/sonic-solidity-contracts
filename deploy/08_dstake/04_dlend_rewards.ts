import { ethers } from "hardhat";
import { HardhatRuntimeEnvironment } from "hardhat/types";
import { DeployFunction } from "hardhat-deploy/types";

import { getConfig } from "../../config/config";
import {
  DLendRewardManagerConfig,
  DStakeInstanceConfig,
} from "../../config/types";
import { DStakeRewardManagerDLend } from "../../typechain-types";
import {
  DS_A_TOKEN_WRAPPER_ID,
  DS_TOKEN_ID,
  DUSD_A_TOKEN_WRAPPER_ID,
  DUSD_TOKEN_ID,
  EMISSION_MANAGER_ID,
  INCENTIVES_PROXY_ID,
  POOL_DATA_PROVIDER_ID,
} from "../../typescript/deploy-ids";

const func: DeployFunction = async function (hre: HardhatRuntimeEnvironment) {
  const { deployments, getNamedAccounts } = hre;
  const { deploy, get } = deployments;
  const { deployer } = await getNamedAccounts();

  // Collect instructions for any manual actions required when the deployer lacks permissions.
  const manualActions: string[] = [];

  const config = await getConfig(hre);

  if (!config.dStake) {
    console.log(
      "No dSTAKE configuration found for this network. Skipping dLend rewards manager deployment.",
    );
    return;
  }

  // --- Validation Loop ---
  for (const instanceKey in config.dStake) {
    const instanceConfig = config.dStake[instanceKey] as DStakeInstanceConfig;
    const rewardManagerConfig = instanceConfig.dLendRewardManager as
      | DLendRewardManagerConfig
      | undefined;

    if (!rewardManagerConfig) {
      throw new Error(
        `dLendRewardManager not configured for dSTAKE instance ${instanceKey}.`,
      );
    }

    // Fetch required addresses *within* the deploy script execution flow,
    // ensuring dependencies have been run.
    const incentivesProxyDeployment =
      await deployments.get(INCENTIVES_PROXY_ID);

    // Fetch the AaveProtocolDataProvider and get the aToken address for this instance's underlying stablecoin
    const underlyingStablecoinAddress = instanceConfig.dStable;
    const poolDataProviderDeployment = await deployments.get(
      POOL_DATA_PROVIDER_ID,
    );
    const poolDataProviderContract = await ethers.getContractAt(
      "AaveProtocolDataProvider",
      poolDataProviderDeployment.address,
    );
    const reserveTokens =
      await poolDataProviderContract.getReserveTokensAddresses(
        underlyingStablecoinAddress,
      );
    const aTokenAddress = reserveTokens.aTokenAddress;

    const {
      // Destructure from config AFTER potentially fetching addresses
      managedVaultAsset,
      // dLendAssetToClaimFor, // Removed from destructuring, fetched above
      // dLendRewardsController, // Removed from destructuring, fetched above
      treasury,
      maxTreasuryFeeBps,
      initialTreasuryFeeBps,
      initialExchangeThreshold,
    } = rewardManagerConfig;

    // Use fetched addresses and original config values for validation
    if (
      !managedVaultAsset ||
      managedVaultAsset === ethers.ZeroAddress ||
      !aTokenAddress ||
      aTokenAddress === ethers.ZeroAddress ||
      !incentivesProxyDeployment.address ||
      incentivesProxyDeployment.address === ethers.ZeroAddress ||
      !treasury ||
      treasury === ethers.ZeroAddress
    ) {
      // Log specific missing address for better debugging
      let missing = [];
      if (!managedVaultAsset || managedVaultAsset === ethers.ZeroAddress)
        missing.push("managedVaultAsset");
      if (!aTokenAddress || aTokenAddress === ethers.ZeroAddress)
        missing.push("dLendAssetToClaimFor (aToken)");
      if (
        !incentivesProxyDeployment.address ||
        incentivesProxyDeployment.address === ethers.ZeroAddress
      )
        missing.push("dLendRewardsController (IncentivesProxy)");
      if (!treasury || treasury === ethers.ZeroAddress)
        missing.push("treasury");

      throw new Error(
        `Missing critical addresses in dLendRewardManager config for ${instanceKey}: ${missing.join(", ")}`,
      );
    }

    if (
      typeof maxTreasuryFeeBps !== "number" ||
      maxTreasuryFeeBps < 0 ||
      typeof initialTreasuryFeeBps !== "number" ||
      initialTreasuryFeeBps < 0 ||
<<<<<<< HEAD
      typeof initialExchangeThreshold !== "bigint" ||
      initialExchangeThreshold < 0n
=======
      (!(
        typeof initialExchangeThreshold === "number" &&
        initialExchangeThreshold >= 0
      ) &&
        !(
          typeof initialExchangeThreshold === "bigint" &&
          initialExchangeThreshold >= 0n
        ) &&
        !(
          typeof initialExchangeThreshold === "string" &&
          BigInt(initialExchangeThreshold) >= 0n
        ))
>>>>>>> 8f47fa90
    ) {
      throw new Error(
        `Invalid fee/threshold numbers in dLendRewardManager config for ${instanceKey}.`,
      );
    }

    // The config loop serves as validation, the actual deployment logic will be outside
    // or modified to use the already fetched addresses.
  }

  // Actual deployment logic using fetched addresses
  for (const instanceKey in config.dStake) {
    const instanceConfig = config.dStake[instanceKey] as DStakeInstanceConfig;
    const rewardManagerConfig =
      instanceConfig.dLendRewardManager as DLendRewardManagerConfig;

    if (!rewardManagerConfig) {
      console.log(
        `No dLendRewardManager configuration for dSTAKE instance ${instanceKey}. Skipping.`,
      );
      continue;
    }

    if (
      !rewardManagerConfig.managedVaultAsset ||
      rewardManagerConfig.managedVaultAsset === ethers.ZeroAddress
    ) {
      console.warn(
        `Skipping dLend rewards for ${instanceKey}: missing managedVaultAsset in rewardManagerConfig.`,
      );
      continue;
    }

    const collateralVaultDeployment = await get(
      `DStakeCollateralVault_${instanceKey}`,
    );
    const dStakeCollateralVaultAddress = collateralVaultDeployment.address;
    const routerDeployment = await get(`DStakeRouter_${instanceKey}`);
    const dStakeRouterAddress = routerDeployment.address;

    const targetStaticATokenWrapperAddress =
      rewardManagerConfig.managedVaultAsset;
    const underlyingStablecoinAddress = instanceConfig.dStable; // from parent DStakeInstanceConfig

    const incentivesProxyDeployment =
      await deployments.get(INCENTIVES_PROXY_ID);

    const poolDataProviderDeployment = await deployments.get(
      POOL_DATA_PROVIDER_ID,
    );
    const poolDataProviderContract = await ethers.getContractAt(
      "AaveProtocolDataProvider",
      poolDataProviderDeployment.address,
    );
    const reserveTokens =
      await poolDataProviderContract.getReserveTokensAddresses(
        underlyingStablecoinAddress,
      );
    const dLendAssetToClaimForAddress = reserveTokens.aTokenAddress;

    if (dLendAssetToClaimForAddress === ethers.ZeroAddress) {
      console.warn(
        `Skipping dLend rewards for ${instanceKey}: could not find aToken for underlying stable ${underlyingStablecoinAddress}.`,
      );
      continue;
    }

    const deployArgs = [
      dStakeCollateralVaultAddress,
      dStakeRouterAddress,
      incentivesProxyDeployment.address, // dLendRewardsController
      targetStaticATokenWrapperAddress, // targetStaticATokenWrapper
      dLendAssetToClaimForAddress, // dLendAssetToClaimFor (the actual aToken)
      rewardManagerConfig.treasury,
      rewardManagerConfig.maxTreasuryFeeBps,
      rewardManagerConfig.initialTreasuryFeeBps,
      rewardManagerConfig.initialExchangeThreshold,
    ];

    const rewardManagerDeploymentName = `DStakeRewardManagerDLend_${instanceKey}`;
    const deployment = await deploy(rewardManagerDeploymentName, {
      from: deployer,
      contract: "DStakeRewardManagerDLend",
      args: deployArgs,
      log: true,
      skipIfAlreadyDeployed: true,
    });

    // Authorize this manager as a claimer via EmissionManager
    const deployerSigner = await ethers.getSigner(deployer);
    const emissionManagerDeployment =
      await deployments.get(EMISSION_MANAGER_ID);
    const emissionManager = await ethers.getContractAt(
      "EmissionManager",
      emissionManagerDeployment.address,
    );

    // Attempt to authorize this manager as a claimer via EmissionManager only if the deployer is the owner.
    const emissionOwner = await emissionManager.owner();

    if (emissionOwner.toLowerCase() === deployer.toLowerCase()) {
      const tx = await emissionManager
        .connect(deployerSigner)
        .setClaimer(targetStaticATokenWrapperAddress, deployment.address);
      await tx.wait();
    } else {
      manualActions.push(
        `EmissionManager (${emissionManagerDeployment.address}).setClaimer(${targetStaticATokenWrapperAddress}, ${deployment.address})`,
      );
    }

    // --- Configure Roles ---
    if (deployment.address) {
      const rewardManager: DStakeRewardManagerDLend =
        await ethers.getContractAt(
          "DStakeRewardManagerDLend",
          deployment.address,
        );
      const DEFAULT_ADMIN_ROLE = await rewardManager.DEFAULT_ADMIN_ROLE();
      const REWARDS_MANAGER_ROLE = await rewardManager.REWARDS_MANAGER_ROLE();

      const targetAdmin =
        rewardManagerConfig.initialAdmin &&
        rewardManagerConfig.initialAdmin !== ethers.ZeroAddress
          ? rewardManagerConfig.initialAdmin
          : deployer;

      const targetRewardsManager =
        rewardManagerConfig.initialRewardsManager &&
        rewardManagerConfig.initialRewardsManager !== ethers.ZeroAddress
          ? rewardManagerConfig.initialRewardsManager
          : deployer;

      // The deployer needs DEFAULT_ADMIN_ROLE to change roles. If not, just log what needs to be done.
      const deployerIsAdmin = await rewardManager.hasRole(
        DEFAULT_ADMIN_ROLE,
        deployer,
      );

      if (!deployerIsAdmin) {
        manualActions.push(
          `RewardManager (${deployment.address}) role setup: grantRole(DEFAULT_ADMIN_ROLE, ${targetAdmin}); grantRole(REWARDS_MANAGER_ROLE, ${targetRewardsManager}); optionally revoke roles from ${deployer}`,
        );
      } else {
        // Grant and revoke roles as necessary
        if (targetRewardsManager !== deployer) {
          if (
            !(await rewardManager.hasRole(
              REWARDS_MANAGER_ROLE,
              targetRewardsManager,
            ))
          ) {
            await rewardManager.grantRole(
              REWARDS_MANAGER_ROLE,
              targetRewardsManager,
            );
            console.log(
              `          Granted REWARDS_MANAGER_ROLE to ${targetRewardsManager}`,
            );
          }

          if (await rewardManager.hasRole(REWARDS_MANAGER_ROLE, deployer)) {
            await rewardManager.revokeRole(REWARDS_MANAGER_ROLE, deployer);
            console.log(
              `          Revoked REWARDS_MANAGER_ROLE from ${deployer}`,
            );
          }
        } else {
          if (!(await rewardManager.hasRole(REWARDS_MANAGER_ROLE, deployer))) {
            await rewardManager.grantRole(REWARDS_MANAGER_ROLE, deployer);
            console.log(
              `          Granted REWARDS_MANAGER_ROLE to ${deployer}`,
            );
          }
        }
      }

      if (targetAdmin !== deployer) {
        if (!(await rewardManager.hasRole(DEFAULT_ADMIN_ROLE, targetAdmin))) {
          await rewardManager.grantRole(DEFAULT_ADMIN_ROLE, targetAdmin);
          console.log(`          Granted DEFAULT_ADMIN_ROLE to ${targetAdmin}`);
        }

        if (await rewardManager.hasRole(DEFAULT_ADMIN_ROLE, deployer)) {
          await rewardManager.revokeRole(DEFAULT_ADMIN_ROLE, deployer);
          console.log(`          Revoked DEFAULT_ADMIN_ROLE from ${deployer}`);
        }
      } else {
        if (!(await rewardManager.hasRole(DEFAULT_ADMIN_ROLE, deployer))) {
          await rewardManager.grantRole(DEFAULT_ADMIN_ROLE, deployer);
          console.log(`          Granted DEFAULT_ADMIN_ROLE to ${deployer}`);
        }
      }
      console.log(`    Set up DStakeRewardManagerDLend for ${instanceKey}.`);
    }
  }

  // After processing all instances, print any manual steps that are required.
  if (manualActions.length > 0) {
    console.log(
      "\n⚠️  Manual actions required to finalize dLend rewards deployment:",
    );
    manualActions.forEach((a: string) => console.log(`   - ${a}`));
  }

  console.log(`🥩 ${__filename.split("/").slice(-2).join("/")}: ✅`);
};

export default func;
// Define tags and dependencies
func.tags = ["DStakeRewardManagerDLend", "dStakeRewards", "dStakeConfig"];
func.dependencies = [
  "dStakeCore",
  "dStakeAdapters",
  "dLendCore",
  "dlend-market",
  DUSD_A_TOKEN_WRAPPER_ID,
  DS_A_TOKEN_WRAPPER_ID,
  INCENTIVES_PROXY_ID,
  POOL_DATA_PROVIDER_ID,
  DUSD_TOKEN_ID,
  DS_TOKEN_ID,
  EMISSION_MANAGER_ID,
];
func.runAtTheEnd = true;<|MERGE_RESOLUTION|>--- conflicted
+++ resolved
@@ -30,7 +30,7 @@
 
   if (!config.dStake) {
     console.log(
-      "No dSTAKE configuration found for this network. Skipping dLend rewards manager deployment.",
+      "No dSTAKE configuration found for this network. Skipping dLend rewards manager deployment."
     );
     return;
   }
@@ -44,7 +44,7 @@
 
     if (!rewardManagerConfig) {
       throw new Error(
-        `dLendRewardManager not configured for dSTAKE instance ${instanceKey}.`,
+        `dLendRewardManager not configured for dSTAKE instance ${instanceKey}.`
       );
     }
 
@@ -56,15 +56,15 @@
     // Fetch the AaveProtocolDataProvider and get the aToken address for this instance's underlying stablecoin
     const underlyingStablecoinAddress = instanceConfig.dStable;
     const poolDataProviderDeployment = await deployments.get(
-      POOL_DATA_PROVIDER_ID,
+      POOL_DATA_PROVIDER_ID
     );
     const poolDataProviderContract = await ethers.getContractAt(
       "AaveProtocolDataProvider",
-      poolDataProviderDeployment.address,
+      poolDataProviderDeployment.address
     );
     const reserveTokens =
       await poolDataProviderContract.getReserveTokensAddresses(
-        underlyingStablecoinAddress,
+        underlyingStablecoinAddress
       );
     const aTokenAddress = reserveTokens.aTokenAddress;
 
@@ -105,7 +105,7 @@
         missing.push("treasury");
 
       throw new Error(
-        `Missing critical addresses in dLendRewardManager config for ${instanceKey}: ${missing.join(", ")}`,
+        `Missing critical addresses in dLendRewardManager config for ${instanceKey}: ${missing.join(", ")}`
       );
     }
 
@@ -114,26 +114,11 @@
       maxTreasuryFeeBps < 0 ||
       typeof initialTreasuryFeeBps !== "number" ||
       initialTreasuryFeeBps < 0 ||
-<<<<<<< HEAD
       typeof initialExchangeThreshold !== "bigint" ||
       initialExchangeThreshold < 0n
-=======
-      (!(
-        typeof initialExchangeThreshold === "number" &&
-        initialExchangeThreshold >= 0
-      ) &&
-        !(
-          typeof initialExchangeThreshold === "bigint" &&
-          initialExchangeThreshold >= 0n
-        ) &&
-        !(
-          typeof initialExchangeThreshold === "string" &&
-          BigInt(initialExchangeThreshold) >= 0n
-        ))
->>>>>>> 8f47fa90
     ) {
       throw new Error(
-        `Invalid fee/threshold numbers in dLendRewardManager config for ${instanceKey}.`,
+        `Invalid fee/threshold numbers in dLendRewardManager config for ${instanceKey}.`
       );
     }
 
@@ -149,7 +134,7 @@
 
     if (!rewardManagerConfig) {
       console.log(
-        `No dLendRewardManager configuration for dSTAKE instance ${instanceKey}. Skipping.`,
+        `No dLendRewardManager configuration for dSTAKE instance ${instanceKey}. Skipping.`
       );
       continue;
     }
@@ -159,13 +144,13 @@
       rewardManagerConfig.managedVaultAsset === ethers.ZeroAddress
     ) {
       console.warn(
-        `Skipping dLend rewards for ${instanceKey}: missing managedVaultAsset in rewardManagerConfig.`,
+        `Skipping dLend rewards for ${instanceKey}: missing managedVaultAsset in rewardManagerConfig.`
       );
       continue;
     }
 
     const collateralVaultDeployment = await get(
-      `DStakeCollateralVault_${instanceKey}`,
+      `DStakeCollateralVault_${instanceKey}`
     );
     const dStakeCollateralVaultAddress = collateralVaultDeployment.address;
     const routerDeployment = await get(`DStakeRouter_${instanceKey}`);
@@ -179,21 +164,21 @@
       await deployments.get(INCENTIVES_PROXY_ID);
 
     const poolDataProviderDeployment = await deployments.get(
-      POOL_DATA_PROVIDER_ID,
+      POOL_DATA_PROVIDER_ID
     );
     const poolDataProviderContract = await ethers.getContractAt(
       "AaveProtocolDataProvider",
-      poolDataProviderDeployment.address,
+      poolDataProviderDeployment.address
     );
     const reserveTokens =
       await poolDataProviderContract.getReserveTokensAddresses(
-        underlyingStablecoinAddress,
+        underlyingStablecoinAddress
       );
     const dLendAssetToClaimForAddress = reserveTokens.aTokenAddress;
 
     if (dLendAssetToClaimForAddress === ethers.ZeroAddress) {
       console.warn(
-        `Skipping dLend rewards for ${instanceKey}: could not find aToken for underlying stable ${underlyingStablecoinAddress}.`,
+        `Skipping dLend rewards for ${instanceKey}: could not find aToken for underlying stable ${underlyingStablecoinAddress}.`
       );
       continue;
     }
@@ -225,7 +210,7 @@
       await deployments.get(EMISSION_MANAGER_ID);
     const emissionManager = await ethers.getContractAt(
       "EmissionManager",
-      emissionManagerDeployment.address,
+      emissionManagerDeployment.address
     );
 
     // Attempt to authorize this manager as a claimer via EmissionManager only if the deployer is the owner.
@@ -238,7 +223,7 @@
       await tx.wait();
     } else {
       manualActions.push(
-        `EmissionManager (${emissionManagerDeployment.address}).setClaimer(${targetStaticATokenWrapperAddress}, ${deployment.address})`,
+        `EmissionManager (${emissionManagerDeployment.address}).setClaimer(${targetStaticATokenWrapperAddress}, ${deployment.address})`
       );
     }
 
@@ -247,7 +232,7 @@
       const rewardManager: DStakeRewardManagerDLend =
         await ethers.getContractAt(
           "DStakeRewardManagerDLend",
-          deployment.address,
+          deployment.address
         );
       const DEFAULT_ADMIN_ROLE = await rewardManager.DEFAULT_ADMIN_ROLE();
       const REWARDS_MANAGER_ROLE = await rewardManager.REWARDS_MANAGER_ROLE();
@@ -267,12 +252,12 @@
       // The deployer needs DEFAULT_ADMIN_ROLE to change roles. If not, just log what needs to be done.
       const deployerIsAdmin = await rewardManager.hasRole(
         DEFAULT_ADMIN_ROLE,
-        deployer,
+        deployer
       );
 
       if (!deployerIsAdmin) {
         manualActions.push(
-          `RewardManager (${deployment.address}) role setup: grantRole(DEFAULT_ADMIN_ROLE, ${targetAdmin}); grantRole(REWARDS_MANAGER_ROLE, ${targetRewardsManager}); optionally revoke roles from ${deployer}`,
+          `RewardManager (${deployment.address}) role setup: grantRole(DEFAULT_ADMIN_ROLE, ${targetAdmin}); grantRole(REWARDS_MANAGER_ROLE, ${targetRewardsManager}); optionally revoke roles from ${deployer}`
         );
       } else {
         // Grant and revoke roles as necessary
@@ -280,29 +265,29 @@
           if (
             !(await rewardManager.hasRole(
               REWARDS_MANAGER_ROLE,
-              targetRewardsManager,
+              targetRewardsManager
             ))
           ) {
             await rewardManager.grantRole(
               REWARDS_MANAGER_ROLE,
-              targetRewardsManager,
+              targetRewardsManager
             );
             console.log(
-              `          Granted REWARDS_MANAGER_ROLE to ${targetRewardsManager}`,
+              `          Granted REWARDS_MANAGER_ROLE to ${targetRewardsManager}`
             );
           }
 
           if (await rewardManager.hasRole(REWARDS_MANAGER_ROLE, deployer)) {
             await rewardManager.revokeRole(REWARDS_MANAGER_ROLE, deployer);
             console.log(
-              `          Revoked REWARDS_MANAGER_ROLE from ${deployer}`,
+              `          Revoked REWARDS_MANAGER_ROLE from ${deployer}`
             );
           }
         } else {
           if (!(await rewardManager.hasRole(REWARDS_MANAGER_ROLE, deployer))) {
             await rewardManager.grantRole(REWARDS_MANAGER_ROLE, deployer);
             console.log(
-              `          Granted REWARDS_MANAGER_ROLE to ${deployer}`,
+              `          Granted REWARDS_MANAGER_ROLE to ${deployer}`
             );
           }
         }
@@ -331,7 +316,7 @@
   // After processing all instances, print any manual steps that are required.
   if (manualActions.length > 0) {
     console.log(
-      "\n⚠️  Manual actions required to finalize dLend rewards deployment:",
+      "\n⚠️  Manual actions required to finalize dLend rewards deployment:"
     );
     manualActions.forEach((a: string) => console.log(`   - ${a}`));
   }
