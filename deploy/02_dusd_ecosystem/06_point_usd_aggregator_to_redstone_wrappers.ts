import { HardhatRuntimeEnvironment } from "hardhat/types";
import { DeployFunction } from "hardhat-deploy/types";

import { getConfig } from "../../config/config";
import {
  USD_ORACLE_AGGREGATOR_ID,
  USD_REDSTONE_COMPOSITE_WRAPPER_WITH_THRESHOLDING_ID,
  USD_REDSTONE_ORACLE_WRAPPER_ID,
  USD_REDSTONE_WRAPPER_WITH_THRESHOLDING_ID,
} from "../../typescript/deploy-ids";

const func: DeployFunction = async function (hre: HardhatRuntimeEnvironment) {
  const config = await getConfig(hre);

  // Get USD OracleAggregator contract
  const oracleAggregatorDeployment = await hre.deployments.get(USD_ORACLE_AGGREGATOR_ID);
  const oracleAggregator = await hre.ethers.getContractAt("OracleAggregator", oracleAggregatorDeployment.address);

  // Get USD RedstoneChainlinkWrapper for plain feeds
  const redstoneWrapperDeployment = await hre.deployments.get(USD_REDSTONE_ORACLE_WRAPPER_ID);
  const redstoneWrapperAddress = redstoneWrapperDeployment.address;

  // Get USD RedstoneChainlinkWrapperWithThresholding for feeds with thresholding
  const redstoneWrapperWithThresholdingDeployment = await hre.deployments.get(USD_REDSTONE_WRAPPER_WITH_THRESHOLDING_ID);
  const redstoneWrapperWithThresholdingAddress = redstoneWrapperWithThresholdingDeployment.address;

  // Get USD RedstoneChainlinkCompositeWrapperWithThresholding for composite feeds
  const redstoneCompositeWrapperDeployment = await hre.deployments.get(USD_REDSTONE_COMPOSITE_WRAPPER_WITH_THRESHOLDING_ID);
  const redstoneCompositeWrapperAddress = redstoneCompositeWrapperDeployment.address;

  // Set plain Redstone oracle wrappers
  const plainFeeds = config.oracleAggregators.USD.redstoneOracleAssets?.plainRedstoneOracleWrappers || {};

  for (const [assetAddress, _feed] of Object.entries(plainFeeds)) {
    if (!assetAddress || !/^0x[0-9a-fA-F]{40}$/.test(assetAddress)) {
      console.warn(
        `[oracle-setup] Skipping setOracle for invalid/missing plain asset address: '${assetAddress}'`,
      );
      continue;
    }
    await oracleAggregator.setOracle(assetAddress, redstoneWrapperAddress);
    console.log(`Set plain Redstone wrapper for asset ${assetAddress} to ${redstoneWrapperAddress}`);
  }

  // Set Redstone oracle wrappers with thresholding
  const thresholdFeeds = config.oracleAggregators.USD.redstoneOracleAssets?.redstoneOracleWrappersWithThresholding || {};

  for (const [assetAddress, _config] of Object.entries(thresholdFeeds)) {
<<<<<<< HEAD
    if (!assetAddress || !/^0x[0-9a-fA-F]{40}$/.test(assetAddress)) {
      console.warn(
        `[oracle-setup] Skipping setOracle for invalid/missing threshold asset address: '${assetAddress}'`,
      );
      continue;
    }
    await oracleAggregator.setOracle(
      assetAddress,
      redstoneWrapperWithThresholdingAddress,
    );
    console.log(
      `Set Redstone wrapper with thresholding for asset ${assetAddress} to ${redstoneWrapperWithThresholdingAddress}`,
    );
=======
    await oracleAggregator.setOracle(assetAddress, redstoneWrapperWithThresholdingAddress);
    console.log(`Set Redstone wrapper with thresholding for asset ${assetAddress} to ${redstoneWrapperWithThresholdingAddress}`);
>>>>>>> a209a1c2
  }

  // Set composite Redstone wrapper for assets
  const compositeFeeds = config.oracleAggregators.USD.redstoneOracleAssets?.compositeRedstoneOracleWrappersWithThresholding || {};

  for (const [_assetAddress, feedConfig] of Object.entries(compositeFeeds)) {
<<<<<<< HEAD
    if (
      !feedConfig.feedAsset ||
      !/^0x[0-9a-fA-F]{40}$/.test(feedConfig.feedAsset)
    ) {
      console.warn(
        `[oracle-setup] Skipping setOracle for invalid/missing composite feedAsset: '${feedConfig.feedAsset}'`,
      );
      continue;
    }
    await oracleAggregator.setOracle(
      feedConfig.feedAsset,
      redstoneCompositeWrapperAddress,
    );
    console.log(
      `Set composite Redstone wrapper for asset ${feedConfig.feedAsset} to ${redstoneCompositeWrapperAddress}`,
    );
=======
    await oracleAggregator.setOracle(feedConfig.feedAsset, redstoneCompositeWrapperAddress);
    console.log(`Set composite Redstone wrapper for asset ${feedConfig.feedAsset} to ${redstoneCompositeWrapperAddress}`);
>>>>>>> a209a1c2
  }

  console.log(`🔮 ${__filename.split("/").slice(-2).join("/")}: ✅`);
  // Return true to indicate deployment success
  return true;
};

func.tags = ["usd-oracle", "oracle-aggregator", "oracle-wrapper", "usd-redstone-wrapper"];
func.dependencies = [
  USD_REDSTONE_ORACLE_WRAPPER_ID,
  USD_REDSTONE_WRAPPER_WITH_THRESHOLDING_ID,
  USD_REDSTONE_COMPOSITE_WRAPPER_WITH_THRESHOLDING_ID,
  USD_ORACLE_AGGREGATOR_ID,
];
func.id = "point-usd-aggregator-to-redstone-wrappers";

export default func;<|MERGE_RESOLUTION|>--- conflicted
+++ resolved
@@ -46,51 +46,16 @@
   const thresholdFeeds = config.oracleAggregators.USD.redstoneOracleAssets?.redstoneOracleWrappersWithThresholding || {};
 
   for (const [assetAddress, _config] of Object.entries(thresholdFeeds)) {
-<<<<<<< HEAD
-    if (!assetAddress || !/^0x[0-9a-fA-F]{40}$/.test(assetAddress)) {
-      console.warn(
-        `[oracle-setup] Skipping setOracle for invalid/missing threshold asset address: '${assetAddress}'`,
-      );
-      continue;
-    }
-    await oracleAggregator.setOracle(
-      assetAddress,
-      redstoneWrapperWithThresholdingAddress,
-    );
-    console.log(
-      `Set Redstone wrapper with thresholding for asset ${assetAddress} to ${redstoneWrapperWithThresholdingAddress}`,
-    );
-=======
     await oracleAggregator.setOracle(assetAddress, redstoneWrapperWithThresholdingAddress);
     console.log(`Set Redstone wrapper with thresholding for asset ${assetAddress} to ${redstoneWrapperWithThresholdingAddress}`);
->>>>>>> a209a1c2
   }
 
   // Set composite Redstone wrapper for assets
   const compositeFeeds = config.oracleAggregators.USD.redstoneOracleAssets?.compositeRedstoneOracleWrappersWithThresholding || {};
 
   for (const [_assetAddress, feedConfig] of Object.entries(compositeFeeds)) {
-<<<<<<< HEAD
-    if (
-      !feedConfig.feedAsset ||
-      !/^0x[0-9a-fA-F]{40}$/.test(feedConfig.feedAsset)
-    ) {
-      console.warn(
-        `[oracle-setup] Skipping setOracle for invalid/missing composite feedAsset: '${feedConfig.feedAsset}'`,
-      );
-      continue;
-    }
-    await oracleAggregator.setOracle(
-      feedConfig.feedAsset,
-      redstoneCompositeWrapperAddress,
-    );
-    console.log(
-      `Set composite Redstone wrapper for asset ${feedConfig.feedAsset} to ${redstoneCompositeWrapperAddress}`,
-    );
-=======
     await oracleAggregator.setOracle(feedConfig.feedAsset, redstoneCompositeWrapperAddress);
     console.log(`Set composite Redstone wrapper for asset ${feedConfig.feedAsset} to ${redstoneCompositeWrapperAddress}`);
->>>>>>> a209a1c2
   }
 
   console.log(`🔮 ${__filename.split("/").slice(-2).join("/")}: ✅`);
